from __future__ import print_function, division

__all__ = ['load', 'clone', 'Compound', 'Particle']

import collections
from collections import OrderedDict, defaultdict
from copy import deepcopy
import itertools
import os
import sys
import tempfile
from warnings import warn

import mdtraj as md
from mdtraj.core.element import get_by_symbol
import numpy as np
from oset import oset as OrderedSet
import parmed as pmd
from parmed.periodic_table import AtomicNum, element_by_name, Mass, Element
from six import integer_types, string_types

from mbuild.bond_graph import BondGraph
from mbuild.box import Box
from mbuild.exceptions import MBuildError
from mbuild.utils.decorators import deprecated
from mbuild.formats.xyz import read_xyz
from mbuild.formats.hoomdxml import write_hoomdxml
from mbuild.formats.lammpsdata import write_lammpsdata
from mbuild.formats.gsdwriter import write_gsd
from mbuild.periodic_kdtree import PeriodicCKDTree
from mbuild.utils.io import run_from_ipython, import_
from mbuild.coordinate_transform import _translate, _rotate


def load(filename_or_object, relative_to_module=None, compound=None, coords_only=False,
         rigid=False, use_parmed=False, smiles=False, **kwargs):
    """Load a file or an existing topology into an mbuild compound.

    Files are read using the MDTraj package unless the `use_parmed` argument is
    specified as True. Please refer to http://mdtraj.org/1.8.0/load_functions.html
    for formats supported by MDTraj and https://parmed.github.io/ParmEd/html/
    readwrite.html for formats supported by ParmEd.

    Parameters
    ----------
    filename_or_object : str, mdtraj.Trajectory, parmed.Structure, mbuild.Compound,
            pybel.Molecule
        Name of the file or topology from which to load atom and bond information.
    relative_to_module : str, optional, default=None
        Instead of looking in the current working directory, look for the file
        where this module is defined. This is typically used in Compound
        classes that will be instantiated from a different directory
        (such as the Compounds located in mbuild.lib).
    compound : mb.Compound, optional, default=None
        Existing compound to load atom and bond information into.
    coords_only : bool, optional, default=False
        Only load the coordinates into an existing compoint.
    rigid : bool, optional, default=False
        Treat the compound as a rigid body
    use_parmed : bool, optional, default=False
        Use readers from ParmEd instead of MDTraj.
    smiles: bool, optional, default=False
        Use Open Babel to parse filename as a SMILES string
        or file containing a SMILES string.
    **kwargs : keyword arguments
        Key word arguments passed to mdTraj for loading.

    Returns
    -------
    compound : mb.Compound

    """
    pybel = import_('pybel')

    if compound is None:
        compound = Compound()

    # First check if we are loading from an existing parmed or trajectory structure
    type_dict = {
        pmd.Structure:compound.from_parmed,
        md.Trajectory:compound.from_trajectory,
        pybel.Molecule:compound.from_pybel,
    }
    if isinstance(filename_or_object, Compound):
        return filename_or_object
    for type in type_dict:
        if isinstance(filename_or_object, type):
            type_dict[type](filename_or_object,coords_only=coords_only, **kwargs)
            return compound
    if not isinstance(filename_or_object, str):
        raise ValueError('Input not supported.')

    # Handle mbuild *.py files containing a class that wraps a structure file
    # in its own folder. E.g., you build a system from ~/foo.py and it imports
    # from ~/bar/baz.py where baz.py loads ~/bar/baz.pdb.
    if relative_to_module:
        script_path = os.path.realpath(
            sys.modules[relative_to_module].__file__)
        file_dir = os.path.dirname(script_path)
        filename_or_object = os.path.join(file_dir, filename_or_object)

    # Handle the case of a xyz file, which must use an internal reader
    extension = os.path.splitext(filename_or_object)[-1]
    if extension == '.xyz' and not 'top' in kwargs:
        if coords_only:
            tmp = read_xyz(filename_or_object)
            if tmp.n_particles != compound.n_particles:
                raise ValueError('Number of atoms in {filename_or_object} does not match'
                                 ' {compound}'.format(**locals()))
            ref_and_compound = zip(tmp._particles(include_ports=False),
                                   compound.particles(include_ports=False))
            for ref_particle, particle in ref_and_compound:
                particle.pos = ref_particle.pos
        else:
            compound = read_xyz(filename_or_object, compound=compound)
        return compound

    if use_parmed:
        warn(
            "use_parmed set to True.  Bonds may be inferred from inter-particle "
            "distances and standard residue templates!")
        structure = pmd.load_file(filename_or_object, structure=True, **kwargs)
        compound.from_parmed(structure, coords_only=coords_only)

    elif smiles:
        pybel = import_('pybel')
        # First we try treating filename_or_object as a SMILES string
        try:
            mymol = pybel.readstring("smi", filename_or_object)
        # Now we treat it as a filename
        except(OSError, IOError):
            # For now, we only support reading in a single smiles molecule,
            # but pybel returns a generator, so we get the first molecule
            # and warn the user if there is more

            mymol_generator = pybel.readfile("smi", filename_or_object)
            mymol_list = list(mymol_generator)
            if len(mymol_list) == 1:
                mymol = mymol_list[0]
            else:
                mymol = mymol_list[0]
                warn("More than one SMILES string in file, more than one SMILES "
                     "string is not supported, using {}".format(mymol.write("smi")))

        mymol.make3D()
        compound = Compound()
        compound.from_pybel(mymol)

    else:
        traj = md.load(filename_or_object, **kwargs)
        compound.from_trajectory(traj, frame=-1, coords_only=coords_only)

    if rigid:
        compound.label_rigid_bodies()
    return compound


def clone(existing_compound, clone_of=None, root_container=None):
    """A faster alternative to deepcopying.

    Does not resolve circular dependencies. This should be safe provided
    you never try to add the top of a Compound hierarchy to a
    sub-Compound.

    Parameters
    ----------
    existing_compound : mb.Compound
        Existing Compound that will be copied

    Other Parameters
    ----------------
    clone_of : dict, optional
    root_container : mb.Compound, optional

    """
    if clone_of is None:
        clone_of = dict()

    newone = existing_compound._clone(clone_of=clone_of,
                                      root_container=root_container)
    existing_compound._clone_bonds(clone_of=clone_of)
    return newone


class Compound(object):
    """A building block in the mBuild hierarchy.

    Compound is the superclass of all composite building blocks in the mBuild
    hierarchy. That is, all composite building blocks must inherit from
    compound, either directly or indirectly. The design of Compound follows the
    Composite design pattern (Gamma, Erich; Richard Helm; Ralph Johnson; John
    M. Vlissides (1995). Design Patterns: Elements of Reusable Object-Oriented
    Software. Addison-Wesley. p. 395. ISBN 0-201-63361-2.), with Compound being
    the composite, and Particle playing the role of the primitive (leaf) part,
    where Particle is in fact simply an alias to the Compound class.

    Compound maintains a list of children (other Compounds contained within),
    and provides a means to tag the children with labels, so that the compounds
    can be easily looked up later. Labels may also point to objects outside the
    Compound's containment hierarchy. Compound has built-in support for copying
    and deepcopying Compound hierarchies, enumerating particles or bonds in the
    hierarchy, proximity based searches, visualization, I/O operations, and a
    number of other convenience methods.

    Parameters
    ----------
    subcompounds : mb.Compound or list of mb.Compound, optional, default=None
        One or more compounds to be added to self.
    name : str, optional, default=self.__class__.__name__
        The type of Compound.
    pos : np.ndarray, shape=(3,), dtype=float, optional, default=[0, 0, 0]
        The position of the Compound in Cartestian space
    charge : float, optional, default=0.0
        Currently not used. Likely removed in next release.
    periodicity : np.ndarray, shape=(3,), dtype=float, optional, default=[0, 0, 0]
        The periodic lengths of the Compound in the x, y and z directions.
        Defaults to zeros which is treated as non-periodic.
    port_particle : bool, optional, default=False
        Whether or not this Compound is part of a Port

    Attributes
    ----------
    bond_graph : mb.BondGraph
        Graph-like object that stores bond information for this Compound
    children : OrderedSet
        Contains all children (other Compounds).
    labels : OrderedDict
        Labels to Compound/Atom mappings. These do not necessarily need not be
        in self.children.
    parent : mb.Compound
        The parent Compound that contains this part. Can be None if this
        compound is the root of the containment hierarchy.
    referrers : set
        Other compounds that reference this part with labels.
    rigid_id : int, default=None
        The ID of the rigid body that this Compound belongs to.  Only Particles
        (the bottom of the containment hierarchy) can have integer values for
        `rigid_id`. Compounds containing rigid particles will always have
        `rigid_id == None`. See also `contains_rigid`.
    boundingbox
    center
    contains_rigid
    max_rigid_id
    n_particles
    n_bonds
    root
    xyz
    xyz_with_ports

    """

    def __init__(self, subcompounds=None, name=None, pos=None, charge=0.0,
                 periodicity=None, port_particle=False):
        super(Compound, self).__init__()

        if name:
            if not isinstance(name, string_types):
                raise ValueError(
                    'Compound.name should be a string. You passed '
                    '{}'.format(name))
            self.name = name
        else:
            self.name = self.__class__.__name__

        # A periodicity of zero in any direction is treated as non-periodic.
        if periodicity is None:
            self._periodicity = np.array([0.0, 0.0, 0.0])
        else:
            self._periodicity = np.asarray(periodicity)

        if pos is not None:
            self._pos = np.asarray(pos, dtype=float)
        else:
            self._pos = np.zeros(3)

        self.parent = None
        self.children = OrderedSet()
        self.labels = OrderedDict()
        self.referrers = set()

        self.bond_graph = None
        self.port_particle = port_particle

        self._rigid_id = None
        self._contains_rigid = False
        self._check_if_contains_rigid_bodies = False

        # self.add() must be called after labels and children are initialized.
        if subcompounds:
            if charge:
                raise MBuildError(
                    'Cannot set the charge of a Compound containing '
                    'subcompounds.')
            self.add(subcompounds)
            self._charge = 0.0
        else:
            self._charge = charge

    def particles(self, include_ports=False):
        """Return all Particles of the Compound.

        Parameters
        ----------
        include_ports : bool, optional, default=False
            Include port particles

        Yields
        -------
        mb.Compound
            The next Particle in the Compound

        """
        if not self.children:
            yield self
        else:
            for particle in self._particles(include_ports):
                yield particle

    def _particles(self, include_ports=False):
        """Return all Particles of the Compound. """
        for child in self.successors():
            if not child.children:
                if include_ports or not child.port_particle:
                    yield child

    def successors(self):
        """Yield Compounds below self in the hierarchy.

        Yields
        -------
        mb.Compound
            The next Particle below self in the hierarchy

        """
        if not self.children:
            return
        for part in self.children:
            # Parts local to the current Compound.
            yield part
            # Parts further down the hierarchy.
            for subpart in part.successors():
                yield subpart

    @property
    def n_particles(self):
        """Return the number of Particles in the Compound.

        Returns
        -------
        int
            The number of Particles in the Compound

        """
        if not self.children:
            return 1
        else:
            return self._n_particles(include_ports=False)

    def _n_particles(self, include_ports=False):
        """Return the number of Particles in the Compound. """
        return sum(1 for _ in self._particles(include_ports))

    def _contains_only_ports(self):
        for part in self.children:
            if not part.port_particle:
                return False
        return True

    def ancestors(self):
        """Generate all ancestors of the Compound recursively.

        Yields
        ------
        mb.Compound
            The next Compound above self in the hierarchy

        """
        if self.parent is not None:
            yield self.parent
            for ancestor in self.parent.ancestors():
                yield ancestor

    @property
    def root(self):
        """The Compound at the top of self's hierarchy.

        Returns
        -------
        mb.Compound
            The Compound at the top of self's hierarchy

        """
        parent = None
        for parent in self.ancestors():
            pass
        if parent is None:
            return self
        return parent

    def particles_by_name(self, name):
        """Return all Particles of the Compound with a specific name

        Parameters
        ----------
        name : str
            Only particles with this name are returned

        Yields
        ------
        mb.Compound
            The next Particle in the Compound with the user-specified name

        """
        for particle in self.particles():
            if particle.name == name:
                yield particle

    @property
    def charge(self):
        return sum([particle._charge for particle in self.particles()])

    @charge.setter
    def charge(self, value):
        if self._contains_only_ports():
            self._charge = value
        else:
            raise AttributeError(
                "charge is immutable for Compounds that are "
                "not at the bottom of the containment hierarchy.")

    @property
    def rigid_id(self):
        return self._rigid_id

    @rigid_id.setter
    def rigid_id(self, value):
        if self._contains_only_ports():
            self._rigid_id = value
            for ancestor in self.ancestors():
                ancestor._check_if_contains_rigid_bodies = True
        else:
            raise AttributeError(
                "rigid_id is immutable for Compounds that are "
                "not at the bottom of the containment hierarchy.")

    @property
    def contains_rigid(self):
        """Returns True if the Compound contains rigid bodies

        If the Compound contains any particle with a rigid_id != None
        then contains_rigid will return True. If the Compound has no
        children (i.e. the Compound resides at the bottom of the containment
        hierarchy) then contains_rigid will return False.

        Returns
        -------
        bool
            True if the Compound contains any particle with a rigid_id != None

        Notes
        -----
        The private variable '_check_if_contains_rigid_bodies' is used to help
        cache the status of 'contains_rigid'. If '_check_if_contains_rigid_bodies'
        is False, then the rigid body containment of the Compound has not changed,
        and the particle tree is not traversed, boosting performance.

        """
        if self._check_if_contains_rigid_bodies:
            self._check_if_contains_rigid_bodies = False
            if any(particle.rigid_id is not None for particle in self._particles()):
                self._contains_rigid = True
            else:
                self._contains_rigid = False
        return self._contains_rigid

    @property
    def max_rigid_id(self):
        """Returns the maximum rigid body ID contained in the Compound.

        This is usually used by compound.root to determine the maximum
        rigid_id in the containment hierarchy.

        Returns
        -------
        int or None
            The maximum rigid body ID contained in the Compound. If no
            rigid body IDs are found, None is returned

        """
        try:
            return max([particle.rigid_id for particle in self.particles()
                        if particle.rigid_id is not None])
        except ValueError:
            return

    def rigid_particles(self, rigid_id=None):
        """Generate all particles in rigid bodies.

        If a rigid_id is specified, then this function will only yield particles
        with a matching rigid_id.

        Parameters
        ----------
        rigid_id : int, optional
            Include only particles with this rigid body ID

        Yields
        ------
        mb.Compound
            The next particle with a rigid_id that is not None, or the next
            particle with a matching rigid_id if specified

        """
        for particle in self.particles():
            if rigid_id is not None:
                if particle.rigid_id == rigid_id:
                    yield particle
            else:
                if particle.rigid_id is not None:
                    yield particle

    def label_rigid_bodies(self, discrete_bodies=None, rigid_particles=None):
        """Designate which Compounds should be treated as rigid bodies

        If no arguments are provided, this function will treat the compound
        as a single rigid body by providing all particles in `self` with the
        same rigid_id. If `discrete_bodies` is not None, each instance of
        a Compound with a name found in `discrete_bodies` will be treated as a
        unique rigid body. If `rigid_particles` is not None, only Particles
        (Compounds at the bottom of the containment hierarchy) matching this name
        will be considered part of the rigid body.

        Parameters
        ----------
        discrete_bodies : str or list of str, optional, default=None
            Name(s) of Compound instances to be treated as unique rigid bodies.
            Compound instances matching this (these) name(s) will be provided
            with unique rigid_ids
        rigid_particles : str or list of str, optional, default=None
            Name(s) of Compound instances at the bottom of the containment
            hierarchy (Particles) to be included in rigid bodies. Only Particles
            matching this (these) name(s) will have their rigid_ids altered to
            match the rigid body number.

        Examples
        --------
        Creating a rigid benzene

        >>> import mbuild as mb
        >>> from mbuild.utils.io import get_fn
        >>> benzene = mb.load(get_fn('benzene.mol2'))
        >>> benzene.label_rigid_bodies()

        Creating a semi-rigid benzene, where only the carbons are treated as
        a rigid body

        >>> import mbuild as mb
        >>> from mbuild.utils.io import get_fn
        >>> benzene = mb.load(get_fn('benzene.mol2'))
        >>> benzene.label_rigid_bodies(rigid_particles='C')

        Create a box of rigid benzenes, where each benzene has a unique rigid
        body ID.

        >>> import mbuild as mb
        >>> from mbuild.utils.io import get_fn
        >>> benzene = mb.load(get_fn('benzene.mol2'))
        >>> benzene.name = 'Benzene'
        >>> filled = mb.fill_box(benzene,
        ...                      n_compounds=10,
        ...                      box=[0, 0, 0, 4, 4, 4])
        >>> filled.label_rigid_bodies(distinct_bodies='Benzene')

        Create a box of semi-rigid benzenes, where each benzene has a unique
        rigid body ID and only the carbon portion is treated as rigid.

        >>> import mbuild as mb
        >>> from mbuild.utils.io import get_fn
        >>> benzene = mb.load(get_fn('benzene.mol2'))
        >>> benzene.name = 'Benzene'
        >>> filled = mb.fill_box(benzene,
        ...                      n_compounds=10,
        ...                      box=[0, 0, 0, 4, 4, 4])
        >>> filled.label_rigid_bodies(distinct_bodies='Benzene',
        ...                           rigid_particles='C')

        """
        if discrete_bodies is not None:
            if isinstance(discrete_bodies, string_types):
                discrete_bodies = [discrete_bodies]
        if rigid_particles is not None:
            if isinstance(rigid_particles, string_types):
                rigid_particles = [rigid_particles]

        if self.root.max_rigid_id is not None:
            rigid_id = self.root.max_rigid_id + 1
            warn("{} rigid bodies already exist.  Incrementing 'rigid_id'"
                 "starting from {}.".format(rigid_id, rigid_id))
        else:
            rigid_id = 0

        for successor in self.successors():
            if discrete_bodies and successor.name not in discrete_bodies:
                continue
            for particle in successor.particles():
                if rigid_particles and particle.name not in rigid_particles:
                    continue
                particle.rigid_id = rigid_id
            if discrete_bodies:
                rigid_id += 1

    def unlabel_rigid_bodies(self):
        """Remove all rigid body labels from the Compound """
        self._check_if_contains_rigid_bodies = True
        for child in self.children:
            child._check_if_contains_rigid_bodies = True
        for particle in self.particles():
            particle.rigid_id = None

    def _increment_rigid_ids(self, increment):
        """Increment the rigid_id of all rigid Particles in a Compound

        Adds `increment` to the rigid_id of all Particles in `self` that
        already have an integer rigid_id.
        """
        for particle in self.particles():
            if particle.rigid_id is not None:
                particle.rigid_id += increment

    def _reorder_rigid_ids(self):
        """Reorder rigid body IDs ensuring consecutiveness.

        Primarily used internally to ensure consecutive rigid_ids following
        removal of a Compound.

        """
        max_rigid = self.max_rigid_id
        unique_rigid_ids = sorted(
            set([p.rigid_id for p in self.rigid_particles()]))
        n_unique_rigid = len(unique_rigid_ids)
        if max_rigid and n_unique_rigid != max_rigid + 1:
            missing_rigid_id = (
                unique_rigid_ids[-1] * (unique_rigid_ids[-1] + 1)) / 2 - sum(unique_rigid_ids)
            for successor in self.successors():
                if successor.rigid_id is not None:
                    if successor.rigid_id > missing_rigid_id:
                        successor.rigid_id -= 1
            if self.rigid_id:
                if self.rigid_id > missing_rigid_id:
                    self.rigid_id -= 1

    def add(self, new_child, label=None, containment=True, replace=False,
            inherit_periodicity=True, reset_rigid_ids=True):
        """Add a part to the Compound.

        Note:
            This does not necessarily add the part to self.children but may
            instead be used to add a reference to the part to self.labels. See
            'containment' argument.

        Parameters
        ----------
        new_child : mb.Compound or list-like of mb.Compound
            The object(s) to be added to this Compound.
        label : str, optional
            A descriptive string for the part.
        containment : bool, optional, default=True
            Add the part to self.children.
        replace : bool, optional, default=True
            Replace the label if it already exists.
        inherit_periodicity : bool, optional, default=True
            Replace the periodicity of self with the periodicity of the
            Compound being added
        reset_rigid_ids : bool, optional, default=True
            If the Compound to be added contains rigid bodies, reset the
            rigid_ids such that values remain distinct from rigid_ids
            already present in `self`. Can be set to False if attempting
            to add Compounds to an existing rigid body.

        """
        # Support batch add via lists, tuples and sets.
        if (isinstance(new_child, collections.Iterable) and
                not isinstance(new_child, string_types)):
            for child in new_child:
                self.add(child, reset_rigid_ids=reset_rigid_ids)
            return

        if not isinstance(new_child, Compound):
            raise ValueError('Only objects that inherit from mbuild.Compound '
                             'can be added to Compounds. You tried to add '
                             '"{}".'.format(new_child))

        if new_child.contains_rigid or new_child.rigid_id is not None:
            if self.contains_rigid and reset_rigid_ids:
                new_child._increment_rigid_ids(increment=self.max_rigid_id + 1)
            self._check_if_contains_rigid_bodies = True
        if self.rigid_id is not None:
            self.rigid_id = None

        # Create children and labels on the first add operation
        if self.children is None:
            self.children = OrderedSet()
        if self.labels is None:
            self.labels = OrderedDict()

        if containment:
            if new_child.parent is not None:
                raise MBuildError('Part {} already has a parent: {}'.format(
                    new_child, new_child.parent))
            self.children.add(new_child)
            new_child.parent = self

            if new_child.bond_graph is not None:
                if self.root.bond_graph is None:
                    self.root.bond_graph = new_child.bond_graph
                else:
                    self.root.bond_graph.compose(new_child.bond_graph)

                new_child.bond_graph = None

        # Add new_part to labels. Does not currently support batch add.
        if label is None:
            label = '{0}[$]'.format(new_child.__class__.__name__)

        if label.endswith('[$]'):
            label = label[:-3]
            if label not in self.labels:
                self.labels[label] = []
            label_pattern = label + '[{}]'

            count = len(self.labels[label])
            self.labels[label].append(new_child)
            label = label_pattern.format(count)

        if not replace and label in self.labels:
            raise MBuildError('Label "{0}" already exists in {1}.'.format(
                label, self))
        else:
            self.labels[label] = new_child
        new_child.referrers.add(self)

        if (inherit_periodicity and isinstance(new_child, Compound) and
                new_child.periodicity.any()):
            self.periodicity = new_child.periodicity

    def remove(self, objs_to_remove):
        """Remove children from the Compound.

        Parameters
        ----------
        objs_to_remove : mb.Compound or list of mb.Compound
            The Compound(s) to be removed from self

        """
        if not self.children:
            return

        if not hasattr(objs_to_remove, '__iter__'):
            objs_to_remove = [objs_to_remove]
        objs_to_remove = set(objs_to_remove)

        if len(objs_to_remove) == 0:
            return

        remove_from_here = objs_to_remove.intersection(self.children)
        self.children -= remove_from_here
        yet_to_remove = objs_to_remove - remove_from_here

        for removed in remove_from_here:
            for child in removed.children:
                removed.remove(child)

        for removed_part in remove_from_here:
            if removed_part.rigid_id is not None:
                for ancestor in removed_part.ancestors():
                    ancestor._check_if_contains_rigid_bodies = True
            if self.root.bond_graph and self.root.bond_graph.has_node(
                    removed_part):
                for neighbor in self.root.bond_graph.neighbors(removed_part):
                    self.root.remove_bond((removed_part, neighbor))
                self.root.bond_graph.remove_node(removed_part)
            self._remove_references(removed_part)

        # Remove the part recursively from sub-compounds.
        for child in self.children:
            child.remove(yet_to_remove)
            if child.contains_rigid:
                self.root._reorder_rigid_ids()

    def _remove_references(self, removed_part):
        """Remove labels pointing to this part and vice versa. """
        removed_part.parent = None

        # Remove labels in the hierarchy pointing to this part.
        referrers_to_remove = set()
        for referrer in removed_part.referrers:
            if removed_part not in referrer.ancestors():
                for label, referred_part in list(referrer.labels.items()):
                    if referred_part is removed_part:
                        del referrer.labels[label]
                        referrers_to_remove.add(referrer)
        removed_part.referrers -= referrers_to_remove

        # Remove labels in this part pointing into the hierarchy.
        labels_to_delete = []
        if isinstance(removed_part, Compound):
            for label, part in list(removed_part.labels.items()):
                if not isinstance(part, Compound):
                    for p in part:
                        self._remove_references(p)
                elif removed_part not in part.ancestors():
                    try:
                        part.referrers.discard(removed_part)
                    except KeyError:
                        pass
                    else:
                        labels_to_delete.append(label)
        for label in labels_to_delete:
            removed_part.labels.pop(label, None)

    def referenced_ports(self):
        """Return all Ports referenced by this Compound.

        Returns
        -------
        list of mb.Compound
            A list of all ports referenced by the Compound

        """
        from mbuild.port import Port
        return [port for port in self.labels.values()
                if isinstance(port, Port)]

    def all_ports(self):
        """Return all Ports referenced by this Compound and its successors

        Returns
        -------
        list of mb.Compound
            A list of all Ports referenced by this Compound and its successors

        """
        from mbuild.port import Port
        return [successor for successor in self.successors()
                if isinstance(successor, Port)]

    def available_ports(self):
        """Return all unoccupied Ports referenced by this Compound.

        Returns
        -------
        list of mb.Compound
            A list of all unoccupied ports referenced by the Compound

        """
        from mbuild.port import Port
        return [port for port in self.labels.values()
                if isinstance(port, Port) and not port.used]

    def bonds(self):
        """Return all bonds in the Compound and sub-Compounds.

        Yields
        -------
        tuple of mb.Compound
            The next bond in the Compound

        See Also
        --------
        bond_graph.edges_iter : Iterates over all edges in a BondGraph

        """
        if self.root.bond_graph:
            if self.root == self:
                return self.root.bond_graph.edges_iter()
            else:
                return self.root.bond_graph.subgraph(
                    self.particles()).edges_iter()
        else:
            return iter(())

    @property
    def n_bonds(self):
        """Return the number of bonds in the Compound.

        Returns
        -------
        int
            The number of bonds in the Compound

        """
        return sum(1 for _ in self.bonds())

    def add_bond(self, particle_pair):
        """Add a bond between two Particles.

        Parameters
        ----------
        particle_pair : indexable object, length=2, dtype=mb.Compound
            The pair of Particles to add a bond between

        """
        if self.root.bond_graph is None:
            self.root.bond_graph = BondGraph()

        self.root.bond_graph.add_edge(particle_pair[0], particle_pair[1])

    def generate_bonds(self, name_a, name_b, dmin, dmax):
        """Add Bonds between all pairs of types a/b within [dmin, dmax].

        Parameters
        ----------
        name_a : str
            The name of one of the Particles to be in each bond
        name_b : str
            The name of the other Particle to be in each bond
        dmin : float
            The minimum distance between Particles for considering a bond
        dmax : float
            The maximum distance between Particles for considering a bond

        """
        particle_kdtree = PeriodicCKDTree(
            data=self.xyz, bounds=self.periodicity)
        particle_array = np.array(list(self.particles()))
        added_bonds = list()
        for p1 in self.particles_by_name(name_a):
            nearest = self.particles_in_range(p1, dmax, max_particles=20,
                                              particle_kdtree=particle_kdtree,
                                              particle_array=particle_array)
            for p2 in nearest:
                if p2 == p1:
                    continue
                bond_tuple = (p1, p2) if id(p1) < id(p2) else (p2, p1)
                if bond_tuple in added_bonds:
                    continue
                min_dist = self.min_periodic_distance(p2.pos, p1.pos)
                if (p2.name == name_b) and (dmin <= min_dist <= dmax):
                    self.add_bond((p1, p2))
                    added_bonds.append(bond_tuple)

    def remove_bond(self, particle_pair):
        """Deletes a bond between a pair of Particles

        Parameters
        ----------
        particle_pair : indexable object, length=2, dtype=mb.Compound
            The pair of Particles to remove the bond between

        """
        from mbuild.port import Port
        if self.root.bond_graph is None or not self.root.bond_graph.has_edge(
                *particle_pair):
            warn("Bond between {} and {} doesn't exist!".format(*particle_pair))
            return
        self.root.bond_graph.remove_edge(*particle_pair)
        bond_vector = particle_pair[0].pos - particle_pair[1].pos
        if np.allclose(bond_vector, np.zeros(3)):
            warn("Particles {} and {} overlap! Ports will not be added."
                 "".format(*particle_pair))
            return
        distance = np.linalg.norm(bond_vector)
        particle_pair[0].parent.add(Port(anchor=particle_pair[0],
                                         orientation=-bond_vector,
                                         separation=distance / 2), 'port[$]')
        particle_pair[1].parent.add(Port(anchor=particle_pair[1],
                                         orientation=bond_vector,
                                         separation=distance / 2), 'port[$]')

    @property
    def pos(self):
        if not self.children:
            return self._pos
        else:
            return self.center

    @pos.setter
    def pos(self, value):
        if not self.children:
            self._pos = value
        else:
            raise MBuildError('Cannot set position on a Compound that has'
                              ' children.')

    @property
    def periodicity(self):
        return self._periodicity

    @periodicity.setter
    def periodicity(self, periods):
        self._periodicity = np.array(periods)

    @property
    def xyz(self):
        """Return all particle coordinates in this compound.

        Returns
        -------
        pos : np.ndarray, shape=(n, 3), dtype=float
            Array with the positions of all particles.
        """
        if not self.children:
            pos = np.expand_dims(self._pos, axis=0)
        else:
            arr = np.fromiter(itertools.chain.from_iterable(
                particle.pos for particle in self.particles()), dtype=float)
            pos = arr.reshape((-1, 3))
        return pos

    @property
    def xyz_with_ports(self):
        """Return all particle coordinates in this compound including ports.

        Returns
        -------
        pos : np.ndarray, shape=(n, 3), dtype=float
            Array with the positions of all particles and ports.

        """
        if not self.children:
            pos = self._pos
        else:
            arr = np.fromiter(
                itertools.chain.from_iterable(
                    particle.pos for particle in self.particles(
                        include_ports=True)), dtype=float)
            pos = arr.reshape((-1, 3))
        return pos

    @xyz.setter
    def xyz(self, arrnx3):
        """Set the positions of the particles in the Compound, excluding the Ports.

        This function does not set the position of the ports.

        Parameters
        ----------
        arrnx3 : np.ndarray, shape=(n,3), dtype=float
            The new particle positions

        """
        if not self.children:
            if not arrnx3.shape[0] == 1:
                raise ValueError(
                    'Trying to set position of {} with more than one'
                    'coordinate: {}'.format(
                        self, arrnx3))
            self.pos = np.squeeze(arrnx3)
        else:
            for atom, coords in zip(
                self._particles(
                    include_ports=False), arrnx3):
                atom.pos = coords

    @xyz_with_ports.setter
    def xyz_with_ports(self, arrnx3):
        """Set the positions of the particles in the Compound, including the Ports.

        Parameters
        ----------
        arrnx3 : np.ndarray, shape=(n,3), dtype=float
            The new particle positions

        """
        if not self.children:
            if not arrnx3.shape[0] == 1:
                raise ValueError(
                    'Trying to set position of {} with more than one'
                    'coordinate: {}'.format(
                        self, arrnx3))
            self.pos = np.squeeze(arrnx3)
        else:
            for atom, coords in zip(
                self._particles(
                    include_ports=True), arrnx3):
                atom.pos = coords

    @property
    def center(self):
        """The cartesian center of the Compound based on its Particles.

        Returns
        -------
        np.ndarray, shape=(3,), dtype=float
            The cartesian center of the Compound based on its Particles

        """

        if np.all(np.isfinite(self.xyz)):
            return np.mean(self.xyz, axis=0)

    @property
    def boundingbox(self):
        """Compute the bounding box of the compound.

        Returns
        -------
        mb.Box
            The bounding box for this Compound

        """
        xyz = self.xyz
        return Box(mins=xyz.min(axis=0), maxs=xyz.max(axis=0))

    def min_periodic_distance(self, xyz0, xyz1):
        """Vectorized distance calculation considering minimum image.

        Parameters
        ----------
        xyz0 : np.ndarray, shape=(3,), dtype=float
            Coordinates of first point
        xyz1 : np.ndarray, shape=(3,), dtype=float
            Coordinates of second point

        Returns
        -------
        float
            Vectorized distance between the two points following minimum
            image convention

        """
        d = np.abs(xyz0 - xyz1)
        d = np.where(d > 0.5 * self.periodicity, self.periodicity - d, d)
        return np.sqrt((d ** 2).sum(axis=-1))

    def particles_in_range(
            self,
            compound,
            dmax,
            max_particles=20,
            particle_kdtree=None,
            particle_array=None):
        """Find particles within a specified range of another particle.

        Parameters
        ----------
        compound : mb.Compound
            Reference particle to find other particles in range of
        dmax : float
            Maximum distance from 'compound' to look for Particles
        max_particles : int, optional, default=20
            Maximum number of Particles to return
        particle_kdtree : mb.PeriodicCKDTree, optional
            KD-tree for looking up nearest neighbors. If not provided, a KD-
            tree will be generated from all Particles in self
        particle_array : np.ndarray, shape=(n,), dtype=mb.Compound, optional
            Array of possible particles to consider for return. If not
            provided, this defaults to all Particles in self

        Returns
        -------
        np.ndarray, shape=(n,), dtype=mb.Compound
            Particles in range of compound according to user-defined limits

        See Also
        --------
        periodic_kdtree.PerioidicCKDTree : mBuild implementation of kd-trees
        scipy.spatial.ckdtree : Further details on kd-trees

        """
        if particle_kdtree is None:
            particle_kdtree = PeriodicCKDTree(
                data=self.xyz, bounds=self.periodicity)
        _, idxs = particle_kdtree.query(
            compound.pos, k=max_particles, distance_upper_bound=dmax)
        idxs = idxs[idxs != self.n_particles]
        if particle_array is None:
            particle_array = np.array(list(self.particles()))
        return particle_array[idxs]

    def visualize(self, show_ports=False,
            backend='py3dmol', color_scheme={}): # pragma: no cover
        """Visualize the Compound using py3dmol (default) or nglview.

        Allows for visualization of a Compound within a Jupyter Notebook.

        Parameters
        ----------
        show_ports : bool, optional, default=False
            Visualize Ports in addition to Particles
        backend : str, optional, default='py3dmol'
            Specify the backend package to visualize compounds
            Currently supported: py3dmol, nglview
        color_scheme : dict, optional
            Specify coloring for non-elemental particles
            keys are strings of the particle names
            values are strings of the colors
            i.e. {'_CGBEAD': 'blue'}

        """
        viz_pkg = {'nglview': self._visualize_nglview,
                'py3dmol': self._visualize_py3dmol}
        if run_from_ipython():
            if backend.lower() in viz_pkg:
                return viz_pkg[backend.lower()](show_ports=show_ports,
                        color_scheme=color_scheme)
            else:
                raise RuntimeError("Unsupported visualization " +
                        "backend ({}). ".format(backend) +
                        "Currently supported backends include nglview and py3dmol")

        else:
            raise RuntimeError('Visualization is only supported in Jupyter '
                               'Notebooks.')

    def _visualize_py3dmol(self, show_ports=False, color_scheme={}):
        """Visualize the Compound using py3Dmol.

        Allows for visualization of a Compound within a Jupyter Notebook.

        Parameters
        ----------
        show_ports : bool, optional, default=False
            Visualize Ports in addition to Particles
        color_scheme : dict, optional
            Specify coloring for non-elemental particles
            keys are strings of the particle names
            values are strings of the colors
            i.e. {'_CGBEAD': 'blue'}


        Returns
        ------
        view : py3Dmol.view

        """
        py3Dmol = import_('py3Dmol')

        cloned = clone(self)

        modified_color_scheme = {}
        for name, color in color_scheme.items():
            # Py3dmol does some element string conversions,
            # first character is as-is, rest of the characters are lowercase
            new_name = name[0] + name[1:].lower()
            modified_color_scheme[new_name] = color
            modified_color_scheme[name] = color

        for particle in cloned.particles():
            if not particle.name:
                particle.name = 'UNK'
        tmp_dir = tempfile.mkdtemp()
        cloned.save(os.path.join(tmp_dir, 'tmp.mol2'),
                  show_ports=show_ports,
                  overwrite=True)

        view = py3Dmol.view()
        with open(os.path.join(tmp_dir, 'tmp.mol2'), 'r') as f:
            view.addModel(f.read(), 'mol2', keepH=True)

        view.setStyle({'stick': {'radius': 0.2,
                                'color':'grey'},
                        'sphere': {'scale': 0.3,
                                    'colorscheme':modified_color_scheme}})
        view.zoomTo()

        return view

    def _visualize_nglview(self, show_ports=False, color_scheme={}):
        """Visualize the Compound using nglview.

        Allows for visualization of a Compound within a Jupyter Notebook.

        Parameters
        ----------
        show_ports : bool, optional, default=False
            Visualize Ports in addition to Particles
            """
        nglview = import_('nglview')
        from mdtraj.geometry.sasa import _ATOMIC_RADII
        remove_digits = lambda x: ''.join(i for i in x if not i.isdigit()
                                              or i == '_')
        for particle in self.particles():
            particle.name = remove_digits(particle.name).upper()
            if not particle.name:
                particle.name = 'UNK'
        tmp_dir = tempfile.mkdtemp()
        self.save(os.path.join(tmp_dir, 'tmp.mol2'),
                  show_ports=show_ports,
                  overwrite=True)
        widget = nglview.show_file(os.path.join(tmp_dir, 'tmp.mol2'))
        widget.clear()
        widget.add_ball_and_stick(cylinderOnly=True)
        elements = set([particle.name for particle in self.particles()])
        scale = 50.0
        for element in elements:
            try:
                widget.add_ball_and_stick('_{}'.format(
                    element.upper()), aspect_ratio=_ATOMIC_RADII[element.title()]**1.5 * scale)
            except KeyError:
                ids = [str(i) for i, particle in enumerate(self.particles())
                       if particle.name == element]
                widget.add_ball_and_stick(
                    '@{}'.format(
                        ','.join(ids)),
                    aspect_ratio=0.17**1.5 * scale,
                    color='grey')
        if show_ports:
            widget.add_ball_and_stick('_VS',
                                      aspect_ratio=1.0, color='#991f00')
        return widget

    def update_coordinates(self, filename, update_port_locations=True):
        """Update the coordinates of this Compound from a file.

        Parameters
        ----------
        filename : str
            Name of file from which to load coordinates. Supported file types
            are the same as those supported by load()
        update_port_locations : bool, optional, default=True
            Update the locations of Ports so that they are shifted along with
            their anchor particles.  Note: This conserves the location of
            Ports with respect to the anchor Particle, but does not conserve
            the orientation of Ports with respect to the molecule as a whole.

        See Also
        --------
        load : Load coordinates from a file

        """
        if update_port_locations:
            xyz_init = self.xyz
            self = load(filename, compound=self, coords_only=True)
            self._update_port_locations(xyz_init)
        else:
            self = load(filename, compound=self, coords_only=True)

    def _update_port_locations(self, initial_coordinates):
        """Adjust port locations after particles have moved

        Compares the locations of Particles between 'self' and an array of
        reference coordinates.  Shifts Ports in accordance with how far anchors
        have been moved.  This conserves the location of Ports with respect to
        their anchor Particles, but does not conserve the orientation of Ports
        with respect to the molecule as a whole.

        Parameters
        ----------
        initial_coordinates : np.ndarray, shape=(n, 3), dtype=float
            Reference coordinates to use for comparing how far anchor Particles
            have shifted.

        """
        particles = list(self.particles())
        for port in self.all_ports():
            if port.anchor:
                idx = particles.index(port.anchor)
                shift = particles[idx].pos - initial_coordinates[idx]
                port.translate(shift)

    def _kick(self):
        """Slightly adjust all coordinates in a Compound

        Provides a slight adjustment to coordinates to kick them out of local
        energy minima.
        """
        xyz_init = self.xyz
        for particle in self.particles():
            particle.pos += (np.random.rand(3,) - 0.5) / 100
        self._update_port_locations(xyz_init)

    warning_message = 'Please use Compound.energy_minimize()'

    @deprecated(warning_message)
    def energy_minimization(self, forcefield='UFF', steps=1000, **kwargs):
        self.energy_minimize(forcefield=forcefield, steps=steps, **kwargs)

    def energy_minimize(self, forcefield='UFF', steps=1000, **kwargs):
        """Perform an energy minimization on a Compound

        Default behavior utilizes Open Babel (http://openbabel.org/docs/dev/)
        to perform an energy minimization/geometry optimization on a
        Compound by applying a generic force field

        Can also utilize OpenMM (http://openmm.org/) to energy minimize
        after atomtyping a Compound using
        Foyer (https://github.com/mosdef-hub/foyer) to apply a forcefield
        XML file that contains valid SMARTS strings.

        This function is primarily intended to be used on smaller components,
        with sizes on the order of 10's to 100's of particles, as the energy
        minimization scales poorly with the number of particles.

        Parameters
        ----------
        steps : int, optional, default=1000
            The number of optimization iterations
        forcefield : str, optional, default='UFF'
            The generic force field to apply to the Compound for minimization.
            Valid options are 'MMFF94', 'MMFF94s', ''UFF', 'GAFF', and 'Ghemical'.
            Please refer to the Open Babel documentation (http://open-babel.
            readthedocs.io/en/latest/Forcefields/Overview.html) when considering
            your choice of force field.
            Utilizing OpenMM for energy minimization requires a forcefield
            XML file with valid SMARTS strings. Please refer to (http://docs.
            openmm.org/7.0.0/userguide/application.html#creating-force-fields)
            for more information.


        Keyword Arguments
        ------------
        algorithm : str, optional, default='cg'
            The energy minimization algorithm.  Valid options are 'steep',
            'cg', and 'md', corresponding to steepest descent, conjugate
            gradient, and equilibrium molecular dynamics respectively.
            For _energy_minimize_openbabel
        scale_bonds : float, optional, default=1
            Scales the bond force constant (1 is completely on).
            For _energy_minimize_openmm
        scale_angles : float, optional, default=1
            Scales the angle force constant (1 is completely on)
            For _energy_minimize_openmm
        scale_torsions : float, optional, default=1
            Scales the torsional force constants (1 is completely on)
            For _energy_minimize_openmm
            Note: Only Ryckaert-Bellemans style torsions are currently supported
        scale_nonbonded : float, optional, default=1
            Scales epsilon (1 is completely on)
            For _energy_minimize_openmm

        References
        ----------
        If using _energy_minimize_openmm(), please cite:
        .. [1] P. Eastman, M. S. Friedrichs, J. D. Chodera, R. J. Radmer,
               C. M. Bruns, J. P. Ku, K. A. Beauchamp, T. J. Lane,
               L.-P. Wang, D. Shukla, T. Tye, M. Houston, T. Stich,
               C. Klein, M. R. Shirts, and V. S. Pande.
               "OpenMM 4: A Reusable, Extensible, Hardware Independent
               Library for High Performance Molecular Simulation."
               J. Chem. Theor. Comput. 9(1): 461-469. (2013).


        If using _energy_minimize_openbabel(), please cite:
        .. [1] O'Boyle, N.M.; Banck, M.; James, C.A.; Morley, C.;
               Vandermeersch, T.; Hutchison, G.R. "Open Babel: An open
               chemical toolbox." (2011) J. Cheminf. 3, 33

        .. [2] Open Babel, version X.X.X http://openbabel.org, (installed
               Month Year)

        If using the 'MMFF94' force field please also cite the following:
        .. [3] T.A. Halgren, "Merck molecular force field. I. Basis, form,
               scope, parameterization, and performance of MMFF94." (1996)
               J. Comput. Chem. 17, 490-519
        .. [4] T.A. Halgren, "Merck molecular force field. II. MMFF94 van der
               Waals and electrostatic parameters for intermolecular
               interactions." (1996) J. Comput. Chem. 17, 520-552
        .. [5] T.A. Halgren, "Merck molecular force field. III. Molecular
               geometries and vibrational frequencies for MMFF94." (1996)
               J. Comput. Chem. 17, 553-586
        .. [6] T.A. Halgren and R.B. Nachbar, "Merck molecular force field.
               IV. Conformational energies and geometries for MMFF94." (1996)
               J. Comput. Chem. 17, 587-615
        .. [7] T.A. Halgren, "Merck molecular force field. V. Extension of
               MMFF94 using experimental data, additional computational data,
               and empirical rules." (1996) J. Comput. Chem. 17, 616-641

        If using the 'MMFF94s' force field please cite the above along with:
        .. [8] T.A. Halgren, "MMFF VI. MMFF94s option for energy minimization
               studies." (1999) J. Comput. Chem. 20, 720-729

        If using the 'UFF' force field please cite the following:
        .. [3] Rappe, A.K., Casewit, C.J., Colwell, K.S., Goddard, W.A. III,
               Skiff, W.M. "UFF, a full periodic table force field for
               molecular mechanics and molecular dynamics simulations." (1992)
               J. Am. Chem. Soc. 114, 10024-10039

        If using the 'GAFF' force field please cite the following:
        .. [3] Wang, J., Wolf, R.M., Caldwell, J.W., Kollman, P.A., Case, D.A.
               "Development and testing of a general AMBER force field" (2004)
               J. Comput. Chem. 25, 1157-1174

        If using the 'Ghemical' force field please cite the following:
        .. [3] T. Hassinen and M. Perakyla, "New energy terms for reduced
               protein models implemented in an off-lattice force field" (2001)
               J. Comput. Chem. 22, 1229-1242



        """
        tmp_dir = tempfile.mkdtemp()
        original = clone(self)
        self._kick()
        self.save(os.path.join(tmp_dir, 'un-minimized.mol2'))
        extension = os.path.splitext(forcefield)[-1]
        openbabel_ffs = ['MMFF94', 'MMFF94s', 'UFF', 'GAFF', 'Ghemical']
        if forcefield in openbabel_ffs:
            self._energy_minimize_openbabel(tmp_dir, forcefield=forcefield,
                                            steps=steps, **kwargs)
        elif extension == '.xml':
            self._energy_minimize_openmm(tmp_dir, forcefield_files=forcefield,
                                         forcefield_name=None,
                                         steps=steps, **kwargs)
        else:
            self._energy_minimize_openmm(tmp_dir, forcefield_files=None,
                                         forcefield_name=forcefield,
                                         steps=steps, **kwargs)

        self.update_coordinates(os.path.join(tmp_dir, 'minimized.pdb'))

    def _energy_minimize_openmm(
            self,
            tmp_dir,
            forcefield_files=None,
            forcefield_name=None,
            steps=1000,
            scale_bonds=1,
            scale_angles=1,
            scale_torsions=1,
            scale_nonbonded=1):
        """ Perform energy minimization using OpenMM

        Converts an mBuild Compound to a Parmed Structure,
        applies a forcefield using Foyer, and creates an OpenMM System.

        Parameters
        ----------
        forcefield_files : str or list of str, optional, default=None
            Forcefield files to load
        forcefield_name : str, optional, default=None
            Apply a named forcefield to the output file using the `foyer`
            package, e.g. 'oplsaa'. Forcefields listed here:
            https://github.com/mosdef-hub/foyer/tree/master/foyer/forcefields
        steps : int, optional, default=1000
            Number of energy minimization iterations
        scale_bonds : float, optional, default=1
            Scales the bond force constant (1 is completely on)
        scale_angles : float, optiona, default=1
            Scales the angle force constant (1 is completely on)
        scale_torsions : float, optional, default=1
            Scales the torsional force constants (1 is completely on)
        scale_nonbonded : float, optional, default=1
            Scales epsilon (1 is completely on)


        Notes
        -----
        Assumes a particular organization for the force groups
        (HarmonicBondForce, HarmonicAngleForce, RBTorsionForce, NonBondedForce)

        References
        ----------

        .. [1] P. Eastman, M. S. Friedrichs, J. D. Chodera, R. J. Radmer,
               C. M. Bruns, J. P. Ku, K. A. Beauchamp, T. J. Lane,
               L.-P. Wang, D. Shukla, T. Tye, M. Houston, T. Stich,
               C. Klein, M. R. Shirts, and V. S. Pande.
               "OpenMM 4: A Reusable, Extensible, Hardware Independent
               Library for High Performance Molecular Simulation."
               J. Chem. Theor. Comput. 9(1): 461-469. (2013).



        """
        foyer = import_('foyer')

        to_parmed = self.to_parmed()
        ff = foyer.Forcefield(forcefield_files=forcefield_files, name=forcefield_name)
        to_parmed = ff.apply(to_parmed)

        from simtk.openmm.app.simulation import Simulation
        from simtk.openmm.app.pdbreporter import PDBReporter
        from simtk.openmm.openmm import LangevinIntegrator
        import simtk.unit as u

        system = to_parmed.createSystem()
        integrator = LangevinIntegrator(298 * u.kelvin, 1 / u.picosecond,
                                        0.002 * u.picoseconds)
        simulation = Simulation(to_parmed.topology, system, integrator)

        for force in system.getForces():
            if type(force).__name__ == "HarmonicBondForce":
                for bond_index in range(force.getNumBonds()):
                    atom1, atom2, r0, k = force.getBondParameters(bond_index)
                    force.setBondParameters(bond_index,
                                            atom1, atom2,
                                            r0, k * scale_bonds)
                force.updateParametersInContext(simulation.context)

            elif type(force).__name__ == "HarmonicAngleForce":
                for angle_index in range(force.getNumAngles()):
                    atom1, atom2, atom3, r0, k = force.getAngleParameters(
                        angle_index)
                    force.setAngleParameters(angle_index,
                                             atom1, atom2, atom3,
                                             r0, k * scale_angles)
                force.updateParametersInContext(simulation.context)

            elif type(force).__name__ == "RBTorsionForce":
                for torsion_index in range(force.getNumTorsions()):
                    atom1, atom2, atom3, atom4, c0, c1, c2, c3, c4, c5 = force.getTorsionParameters(
                        torsion_index)
                    force.setTorsionParameters(
                        torsion_index,
                        atom1,
                        atom2,
                        atom3,
                        atom4,
                        c0 * scale_torsions,
                        c1 * scale_torsions,
                        c2 * scale_torsions,
                        c3 * scale_torsions,
                        c4 * scale_torsions,
                        c5 * scale_torsions)
                force.updateParametersInContext(simulation.context)

            elif type(force).__name__ == "NonbondedForce":
                for nb_index in range(force.getNumParticles()):
                    charge, sigma, epsilon = force.getParticleParameters(
                        nb_index)
                    force.setParticleParameters(nb_index,
                                                charge, sigma,
                                                epsilon * scale_nonbonded)
                force.updateParametersInContext(simulation.context)

            elif type(force).__name__ == "CMMotionRemover":
                pass

            else:
                warn(
                    'OpenMM Force {} is '
                    'not currently supported in _energy_minimize_openmm. '
                    'This Force will not be updated!'.format(
                        type(force).__name__))

        simulation.context.setPositions(to_parmed.positions)
        simulation.minimizeEnergy(maxIterations=steps)
        reporter = PDBReporter(os.path.join(tmp_dir, 'minimized.pdb'), 1)
        reporter.report(
            simulation,
            simulation.context.getState(
                getPositions=True))

    def _energy_minimize_openbabel(self, tmp_dir, steps=1000, algorithm='cg',
                                   forcefield='UFF'):
        """Perform an energy minimization on a Compound

        Utilizes Open Babel (http://openbabel.org/docs/dev/) to perform an
        energy minimization/geometry optimization on a Compound by applying
        a generic force field.

        This function is primarily intended to be used on smaller components,
        with sizes on the order of 10's to 100's of particles, as the energy
        minimization scales poorly with the number of particles.

        Parameters
        ----------
        steps : int, optionl, default=1000
            The number of optimization iterations
        algorithm : str, optional, default='cg'
            The energy minimization algorithm.  Valid options are 'steep',
            'cg', and 'md', corresponding to steepest descent, conjugate
            gradient, and equilibrium molecular dynamics respectively.
        forcefield : str, optional, default='UFF'
            The generic force field to apply to the Compound for minimization.
            Valid options are 'MMFF94', 'MMFF94s', ''UFF', 'GAFF', and 'Ghemical'.
            Please refer to the Open Babel documentation (http://open-babel.
            readthedocs.io/en/latest/Forcefields/Overview.html) when considering
            your choice of force field.

        References
        ----------
        .. [1] O'Boyle, N.M.; Banck, M.; James, C.A.; Morley, C.;
               Vandermeersch, T.; Hutchison, G.R. "Open Babel: An open
               chemical toolbox." (2011) J. Cheminf. 3, 33
        .. [2] Open Babel, version X.X.X http://openbabel.org, (installed
               Month Year)

        If using the 'MMFF94' force field please also cite the following:
        .. [3] T.A. Halgren, "Merck molecular force field. I. Basis, form,
               scope, parameterization, and performance of MMFF94." (1996)
               J. Comput. Chem. 17, 490-519
        .. [4] T.A. Halgren, "Merck molecular force field. II. MMFF94 van der
               Waals and electrostatic parameters for intermolecular
               interactions." (1996) J. Comput. Chem. 17, 520-552
        .. [5] T.A. Halgren, "Merck molecular force field. III. Molecular
               geometries and vibrational frequencies for MMFF94." (1996)
               J. Comput. Chem. 17, 553-586
        .. [6] T.A. Halgren and R.B. Nachbar, "Merck molecular force field.
               IV. Conformational energies and geometries for MMFF94." (1996)
               J. Comput. Chem. 17, 587-615
        .. [7] T.A. Halgren, "Merck molecular force field. V. Extension of
               MMFF94 using experimental data, additional computational data,
               and empirical rules." (1996) J. Comput. Chem. 17, 616-641

        If using the 'MMFF94s' force field please cite the above along with:
        .. [8] T.A. Halgren, "MMFF VI. MMFF94s option for energy minimization
               studies." (1999) J. Comput. Chem. 20, 720-729

        If using the 'UFF' force field please cite the following:
        .. [3] Rappe, A.K., Casewit, C.J., Colwell, K.S., Goddard, W.A. III,
               Skiff, W.M. "UFF, a full periodic table force field for
               molecular mechanics and molecular dynamics simulations." (1992)
               J. Am. Chem. Soc. 114, 10024-10039

        If using the 'GAFF' force field please cite the following:
        .. [3] Wang, J., Wolf, R.M., Caldwell, J.W., Kollman, P.A., Case, D.A.
               "Development and testing of a general AMBER force field" (2004)
               J. Comput. Chem. 25, 1157-1174

        If using the 'Ghemical' force field please cite the following:
        .. [3] T. Hassinen and M. Perakyla, "New energy terms for reduced
               protein models implemented in an off-lattice force field" (2001)
               J. Comput. Chem. 22, 1229-1242
        """

        openbabel = import_('openbabel')

        for particle in self.particles():
            try:
                get_by_symbol(particle.name)
            except KeyError:
                raise MBuildError("Element name {} not recognized. Cannot "
                                  "perform minimization."
                                  "".format(particle.name))

        obConversion = openbabel.OBConversion()
        obConversion.SetInAndOutFormats("mol2", "pdb")
        mol = openbabel.OBMol()

        obConversion.ReadFile(mol, os.path.join(tmp_dir, "un-minimized.mol2"))

        ff = openbabel.OBForceField.FindForceField(forcefield)
        if ff is None:
            raise MBuildError("Force field '{}' not supported for energy "
                              "minimization. Valid force fields are 'MMFF94', "
                              "'MMFF94s', 'UFF', 'GAFF', and 'Ghemical'."
                              "".format(forcefield))
        warn(
            "Performing energy minimization using the Open Babel package. Please "
            "refer to the documentation to find the appropriate citations for "
            "Open Babel and the {} force field".format(forcefield))
        ff.Setup(mol)
        if algorithm == 'steep':
            ff.SteepestDescent(steps)
        elif algorithm == 'md':
            ff.MolecularDynamicsTakeNSteps(steps, 300)
        elif algorithm == 'cg':
            ff.ConjugateGradients(steps)
        else:
            raise MBuildError("Invalid minimization algorithm. Valid options "
                              "are 'steep', 'cg', and 'md'.")
        ff.UpdateCoordinates(mol)

        obConversion.WriteFile(mol, os.path.join(tmp_dir, 'minimized.pdb'))

    def save(self, filename, show_ports=False, forcefield_name=None,
             forcefield_files=None, forcefield_debug=False, box=None,
             overwrite=False, residues=None, references_file=None,
             combining_rule='lorentz', foyerkwargs={}, **kwargs):
        """Save the Compound to a file.

        Parameters
        ----------
        filename : str
            Filesystem path in which to save the trajectory. The extension or
            prefix will be parsed and control the format. Supported
            extensions are: 'hoomdxml', 'gsd', 'gro', 'top', 'lammps', 'lmp'
        show_ports : bool, optional, default=False
            Save ports contained within the compound.
        forcefield_files : str, optional, default=None
            Apply a forcefield to the output file using a forcefield provided
            by the `foyer` package.
        forcefield_name : str, optional, default=None
            Apply a named forcefield to the output file using the `foyer`
            package, e.g. 'oplsaa'. Forcefields listed here:
            https://github.com/mosdef-hub/foyer/tree/master/foyer/forcefields
        forcefield_debug : bool, optional, default=False
            Choose level of verbosity when applying a forcefield through `foyer`.
            Specifically, when missing atom types in the forcefield xml file,
            determine if the warning is condensed or verbose.
        box : mb.Box, optional, default=self.boundingbox (with buffer)
            Box information to be written to the output file. If 'None', a
            bounding box is used with 0.25nm buffers at each face to avoid
            overlapping atoms.
        overwrite : bool, optional, default=False
            Overwrite if the filename already exists
        residues : str of list of str
            Labels of residues in the Compound. Residues are assigned by
            checking against Compound.name.
        references_file : str, optional, default=None
            Specify a filename to write references for the forcefield that is
            to be applied. References are written in BiBTeX format.
        combining_rule : str, optional, default='lorentz'
            Specify the combining rule for nonbonded interactions. Only relevant
            when the `foyer` package is used to apply a forcefield. Valid
            options are 'lorentz' and 'geometric', specifying Lorentz-Berthelot
            and geometric combining rules respectively.


        Other Parameters
        ----------------
        foyerkwargs : dict, optional
            Specify keyword arguments when applying the foyer Forcefield
        ref_distance : float, optional, default=1.0
            Normalization factor used when saving to .gsd and .hoomdxml formats
            for converting distance values to reduced units.
        ref_energy : float, optional, default=1.0
            Normalization factor used when saving to .gsd and .hoomdxml formats
            for converting energy values to reduced units.
        ref_mass : float, optional, default=1.0
            Normalization factor used when saving to .gsd and .hoomdxml formats
            for converting mass values to reduced units.
        atom_style: str, default='full'
            Defines the style of atoms to be saved in a LAMMPS data file. The following atom
            styles are currently supported: 'full', 'atomic', 'charge', 'molecular'
            see http://lammps.sandia.gov/doc/atom_style.html for more
            information on atom styles.

        See Also
        --------
        formats.gsdwrite.write_gsd : Write to GSD format
        formats.hoomdxml.write_hoomdxml : Write to Hoomd XML format
        formats.lammpsdata.write_lammpsdata : Write to LAMMPS data format

        """
        extension = os.path.splitext(filename)[-1]
        if extension == '.xyz':
            traj = self.to_trajectory(show_ports=show_ports)
            traj.save(filename)
            return

        # Savers supported by mbuild.formats
        savers = {'.hoomdxml': write_hoomdxml,
                  '.gsd': write_gsd,
                  '.lammps': write_lammpsdata,
                  '.lmp': write_lammpsdata}

        try:
            saver = savers[extension]
        except KeyError:
            saver = None

        if os.path.exists(filename) and not overwrite:
            raise IOError('{0} exists; not overwriting'.format(filename))

        structure = self.to_parmed(box=box, residues=residues,
                                   show_ports=show_ports)
        # Apply a force field with foyer if specified
        if forcefield_name or forcefield_files:
            foyer = import_('foyer')
            ff = foyer.Forcefield(forcefield_files=forcefield_files,
                                  name=forcefield_name, debug=forcefield_debug)
            structure = ff.apply(structure, references_file=references_file,
                    **foyerkwargs)
            structure.combining_rule = combining_rule

        total_charge = sum([atom.charge for atom in structure])
        if round(total_charge, 4) != 0.0:
            warn('System is not charge neutral. Total charge is {}.'
                 ''.format(total_charge))

        # Provide a warning if rigid_ids are not sequential from 0
        if self.contains_rigid:
            unique_rigid_ids = sorted(set([
                p.rigid_id for p in self.rigid_particles()]))
            if max(unique_rigid_ids) != len(unique_rigid_ids) - 1:
                warn("Unique rigid body IDs are not sequential starting from zero.")

        if saver:  # mBuild supported saver.
            if extension in ['.gsd', '.hoomdxml']:
                kwargs['rigid_bodies'] = [
                        p.rigid_id for p in self.particles()]
            saver(filename=filename, structure=structure, **kwargs)
        else:  # ParmEd supported saver.
            structure.save(filename, overwrite=overwrite, **kwargs)

    def translate(self, by):
        """Translate the Compound by a vector

        Parameters
        ----------
        by : np.ndarray, shape=(3,), dtype=float

        """
        new_positions = _translate(self.xyz_with_ports, by)
        self.xyz_with_ports = new_positions

    def translate_to(self, pos):
        """Translate the Compound to a specific position

        Parameters
        ----------
        pos : np.ndarray, shape=3(,), dtype=float

        """
        self.translate(pos - self.center)

    def rotate(self, theta, around):
        """Rotate Compound around an arbitrary vector.

        Parameters
        ----------
        theta : float
            The angle by which to rotate the Compound, in radians.
        around : np.ndarray, shape=(3,), dtype=float
            The vector about which to rotate the Compound.

        """
        new_positions = _rotate(self.xyz_with_ports, theta, around)
        self.xyz_with_ports = new_positions

    def spin(self, theta, around):
        """Rotate Compound in place around an arbitrary vector.

        Parameters
        ----------
        theta : float
            The angle by which to rotate the Compound, in radians.
        around : np.ndarray, shape=(3,), dtype=float
            The axis about which to spin the Compound.

        """
        around = np.asarray(around).reshape(3)
        center_pos = self.center
        self.translate(-center_pos)
        self.rotate(theta, around)
        self.translate(center_pos)

    # Interface to Trajectory for reading/writing .pdb and .mol2 files.
    # -----------------------------------------------------------------
    def from_trajectory(self, traj, frame=-1, coords_only=False):
        """Extract atoms and bonds from a md.Trajectory.

        Will create sub-compounds for every chain if there is more than one
        and sub-sub-compounds for every residue.

        Parameters
        ----------
        traj : mdtraj.Trajectory
            The trajectory to load.
        frame : int, optional, default=-1 (last)
            The frame to take coordinates from.
        coords_only : bool, optional, default=False
            Only read coordinate information

        """
        if coords_only:
            if traj.n_atoms != self.n_particles:
                raise ValueError('Number of atoms in {traj} does not match'
                                 ' {self}'.format(**locals()))
            atoms_particles = zip(traj.topology.atoms,
                                  self.particles(include_ports=False))
            if None in self._particles(include_ports=False):
                raise ValueError('Some particles are None')
            for mdtraj_atom, particle in atoms_particles:
                particle.pos = traj.xyz[frame, mdtraj_atom.index]
            return

        atom_mapping = dict()
        for chain in traj.topology.chains:
            if traj.topology.n_chains > 1:
                chain_compound = Compound()
                self.add(chain_compound, 'chain[$]')
            else:
                chain_compound = self
            for res in chain.residues:
                for atom in res.atoms:
                    new_atom = Particle(name=str(atom.name),
                                        pos=traj.xyz[frame, atom.index])
                    chain_compound.add(
                        new_atom, label='{0}[$]'.format(
                            atom.name))
                    atom_mapping[atom] = new_atom

        for mdtraj_atom1, mdtraj_atom2 in traj.topology.bonds:
            atom1 = atom_mapping[mdtraj_atom1]
            atom2 = atom_mapping[mdtraj_atom2]
            self.add_bond((atom1, atom2))

        if np.any(traj.unitcell_lengths) and np.any(traj.unitcell_lengths[0]):
            self.periodicity = traj.unitcell_lengths[0]
        else:
            self.periodicity = np.array([0., 0., 0.])

    def to_trajectory(self, show_ports=False, chains=None,
                      residues=None, box=None):
        """Convert to an md.Trajectory and flatten the compound.

        Parameters
        ----------
        show_ports : bool, optional, default=False
            Include all port atoms when converting to trajectory.
        chains : mb.Compound or list of mb.Compound
            Chain types to add to the topology
        residues : str of list of str
            Labels of residues in the Compound. Residues are assigned by
            checking against Compound.name.
        box : mb.Box, optional, default=self.boundingbox (with buffer)
            Box information to be used when converting to a `Trajectory`.
            If 'None', a bounding box is used with a 0.5nm buffer in each
            dimension. to avoid overlapping atoms, unless `self.periodicity`
            is not None, in which case those values are used for the
            box lengths.

        Returns
        -------
        trajectory : md.Trajectory

        See also
        --------
        _to_topology

        """
        atom_list = [particle for particle in self.particles(show_ports)]

        top = self._to_topology(atom_list, chains, residues)

        # Coordinates.
        xyz = np.ndarray(shape=(1, top.n_atoms, 3), dtype='float')
        for idx, atom in enumerate(atom_list):
            xyz[0, idx] = atom.pos

        # Unitcell information.
        unitcell_angles = [90.0, 90.0, 90.0]
        if box is None:
            unitcell_lengths = np.empty(3)
            for dim, val in enumerate(self.periodicity):
                if val:
                    unitcell_lengths[dim] = val
                else:
                    unitcell_lengths[dim] = self.boundingbox.lengths[dim] + 0.5
        else:
            unitcell_lengths = box.lengths
            unitcell_angles = box.angles

        return md.Trajectory(xyz, top, unitcell_lengths=unitcell_lengths,
                             unitcell_angles=unitcell_angles)

    def _to_topology(self, atom_list, chains=None, residues=None):
        """Create a mdtraj.Topology from a Compound.

        Parameters
        ----------
        atom_list : list of mb.Compound
            Atoms to include in the topology
        chains : mb.Compound or list of mb.Compound
            Chain types to add to the topology
        residues : str of list of str
            Labels of residues in the Compound. Residues are assigned by
            checking against Compound.name.

        Returns
        -------
        top : mdtraj.Topology

        See Also
        --------
        mdtraj.Topology : Details on the mdtraj Topology object

        """
        from mdtraj.core.topology import Topology

        if isinstance(chains, string_types):
            chains = [chains]
        if isinstance(chains, (list, set)):
            chains = tuple(chains)

        if isinstance(residues, string_types):
            residues = [residues]
        if isinstance(residues, (list, set)):
            residues = tuple(residues)
        top = Topology()
        atom_mapping = {}

        default_chain = top.add_chain()
        default_residue = top.add_residue('RES', default_chain)

        compound_residue_map = dict()
        atom_residue_map = dict()
        compound_chain_map = dict()
        atom_chain_map = dict()

        for atom in atom_list:
            # Chains
            if chains:
                if atom.name in chains:
                    current_chain = top.add_chain()
                    compound_chain_map[atom] = current_chain
                else:
                    for parent in atom.ancestors():
                        if chains and parent.name in chains:
                            if parent not in compound_chain_map:
                                current_chain = top.add_chain()
                                compound_chain_map[parent] = current_chain
                                current_residue = top.add_residue(
                                    'RES', current_chain)
                            break
                    else:
                        current_chain = default_chain
            else:
                current_chain = default_chain
            atom_chain_map[atom] = current_chain

            # Residues
            if residues:
                if atom.name in residues:
                    current_residue = top.add_residue(atom.name, current_chain)
                    compound_residue_map[atom] = current_residue
                else:
                    for parent in atom.ancestors():
                        if residues and parent.name in residues:
                            if parent not in compound_residue_map:
                                current_residue = top.add_residue(
                                    parent.name, current_chain)
                                compound_residue_map[parent] = current_residue
                            break
                    else:
                        current_residue = default_residue
            else:
                if chains:
                    try:  # Grab the default residue from the custom chain.
                        current_residue = next(current_chain.residues)
                    except StopIteration:  # Add the residue to the current chain
                        current_residue = top.add_residue('RES', current_chain)
                else:  # Grab the default chain's default residue
                    current_residue = default_residue
            atom_residue_map[atom] = current_residue

            # Add the actual atoms
            try:
                elem = get_by_symbol(atom.name)
            except KeyError:
                elem = get_by_symbol("VS")
            at = top.add_atom(atom.name, elem, atom_residue_map[atom])
            at.charge = atom.charge
            atom_mapping[atom] = at

        # Remove empty default residues.
        chains_to_remove = [
            chain for chain in top.chains if chain.n_atoms == 0]
        residues_to_remove = [res for res in top.residues if res.n_atoms == 0]
        for chain in chains_to_remove:
            top._chains.remove(chain)
        for res in residues_to_remove:
            for chain in top.chains:
                try:
                    chain._residues.remove(res)
                except ValueError:  # Already gone.
                    pass

        for atom1, atom2 in self.bonds():
            # Ensure that both atoms are part of the compound. This becomes an
            # issue if you try to convert a sub-compound to a topology which is
            # bonded to a different subcompound.
            if all(a in atom_mapping.keys() for a in [atom1, atom2]):
                top.add_bond(atom_mapping[atom1], atom_mapping[atom2])
        return top

    def from_parmed(self, structure, coords_only=False):
        """Extract atoms and bonds from a pmd.Structure.

        Will create sub-compounds for every chain if there is more than one
        and sub-sub-compounds for every residue.

        Parameters
        ----------
        structure : pmd.Structure
            The structure to load.
        coords_only : bool
            Set preexisting atoms in compound to coordinates given by structure.

        """
        if coords_only:
            if len(structure.atoms) != self.n_particles:
                raise ValueError(
                    'Number of atoms in {structure} does not match'
                    ' {self}'.format(
                        **locals()))
            atoms_particles = zip(structure.atoms,
                                  self.particles(include_ports=False))
            if None in self._particles(include_ports=False):
                raise ValueError('Some particles are None')
            for parmed_atom, particle in atoms_particles:
                particle.pos = np.array([parmed_atom.xx,
                                         parmed_atom.xy,
                                         parmed_atom.xz]) / 10
            return

        atom_mapping = dict()
        chain_id = None
        chains = defaultdict(list)
        for residue in structure.residues:
            chains[residue.chain].append(residue)

        for chain, residues in chains.items():
            if len(chains) > 1:
                chain_compound = Compound()
                self.add(chain_compound, chain_id)
            else:
                chain_compound = self
            for residue in residues:
                for atom in residue.atoms:
                    pos = np.array([atom.xx, atom.xy, atom.xz]) / 10
                    new_atom = Particle(name=str(atom.name), pos=pos)
                    chain_compound.add(
                        new_atom, label='{0}[$]'.format(
                            atom.name))
                    atom_mapping[atom] = new_atom

        for bond in structure.bonds:
            atom1 = atom_mapping[bond.atom1]
            atom2 = atom_mapping[bond.atom2]
            self.add_bond((atom1, atom2))

        if structure.box is not None:
            # Convert from A to nm
            self.periodicity = 0.1 * structure.box[0:3]
        else:
            self.periodicity = np.array([0., 0., 0.])

    def to_parmed(self, box=None, title='', residues=None, show_ports=False,
            infer_residues=False):
        """Create a ParmEd Structure from a Compound.

        Parameters
        ----------
        box : mb.Box, optional, default=self.boundingbox (with buffer)
            Box information to be used when converting to a `Structure`.
            If 'None', a bounding box is used with 0.25nm buffers at
            each face to avoid overlapping atoms, unless `self.periodicity`
            is not None, in which case those values are used for the
            box lengths.
        title : str, optional, default=self.name
            Title/name of the ParmEd Structure
        residues : str of list of str
            Labels of residues in the Compound. Residues are assigned by
            checking against Compound.name.
        show_ports : boolean, optional, default=False
            Include all port atoms when converting to a `Structure`.
        infer_residues : bool, optional, default=False
            Attempt to assign residues based on names of children.

        Returns
        -------
        parmed.structure.Structure
            ParmEd Structure object converted from self

        See Also
        --------
        parmed.structure.Structure : Details on the ParmEd Structure object

        """
        structure = pmd.Structure()
        structure.title = title if title else self.name
        atom_mapping = {}  # For creating bonds below
        guessed_elements = set()

        if not residues and infer_residues:
            residues = list(set([child.name for child in self.children]))

        if isinstance(residues, string_types):
            residues = [residues]
        if isinstance(residues, (list, set)):
            residues = tuple(residues)

        default_residue = pmd.Residue('RES')
        port_residue = pmd.Residue('PRT')
        compound_residue_map = dict()
        atom_residue_map = dict()

        for atom in self.particles(include_ports=show_ports):
            if atom.port_particle:
                current_residue = port_residue
                atom_residue_map[atom] = current_residue

                if current_residue not in structure.residues:
                    structure.residues.append(current_residue)

                pmd_atom = pmd.Atom(atomic_number=0, name='VS',
                                    mass=0, charge=0)
                pmd_atom.xx, pmd_atom.xy, pmd_atom.xz = atom.pos * 10  # Angstroms

            else:
                if residues and atom.name in residues:
                    current_residue = pmd.Residue(atom.name)
                    atom_residue_map[atom] = current_residue
                    compound_residue_map[atom] = current_residue
                elif residues:
                    for parent in atom.ancestors():
                        if residues and parent.name in residues:
                            if parent not in compound_residue_map:
                                current_residue = pmd.Residue(parent.name)
                                compound_residue_map[parent] = current_residue
                            atom_residue_map[atom] = current_residue
                            break
                    else:  # Did not find specified residues in ancestors.
                        current_residue = default_residue
                        atom_residue_map[atom] = current_residue
                else:
                    current_residue = default_residue
                    atom_residue_map[atom] = current_residue

                if current_residue not in structure.residues:
                    structure.residues.append(current_residue)

                atomic_number = None
                name = ''.join(char for char in atom.name if not char.isdigit())
                try:
                    atomic_number = AtomicNum[atom.name.capitalize()]
                except KeyError:
                    element = element_by_name(atom.name.capitalize())
                    if name not in guessed_elements:
                        warn(
                            'Guessing that "{}" is element: "{}"'.format(
                                atom, element))
                        guessed_elements.add(name)
                else:
                    element = atom.name.capitalize()

                atomic_number = atomic_number or AtomicNum[element]
                mass = Mass[element]
                pmd_atom = pmd.Atom(atomic_number=atomic_number, name=atom.name,
                                    mass=mass, charge=atom.charge)
                pmd_atom.xx, pmd_atom.xy, pmd_atom.xz = atom.pos * 10  # Angstroms

            residue = atom_residue_map[atom]
            structure.add_atom(pmd_atom, resname=residue.name,
                               resnum=residue.idx)

            atom_mapping[atom] = pmd_atom

        structure.residues.claim()

        for atom1, atom2 in self.bonds():
            bond = pmd.Bond(atom_mapping[atom1], atom_mapping[atom2])
            structure.bonds.append(bond)
        # pad box with .25nm buffers
        if box is None:
            box = self.boundingbox
            box_vec_max = box.maxs.tolist()
            box_vec_min = box.mins.tolist()
            for dim, val in enumerate(self.periodicity):
                if val:
                    box_vec_max[dim] = val
                    box_vec_min[dim] = 0.0
                if not val:
                    box_vec_max[dim] += 0.25
                    box_vec_min[dim] -= 0.25
            box.mins = np.asarray(box_vec_min)
            box.maxs = np.asarray(box_vec_max)

        box_vector = np.empty(6)
        if box.angles is not None:
            box_vector[3:6] = box.angles
        else:
            box_vector[3] = box_vector[4] = box_vector[5] = 90.0
        for dim in range(3):
            box_vector[dim] = box.lengths[dim] * 10
        structure.box = box_vector
        return structure

    def to_networkx(self, names_only=False):
        """Create a NetworkX graph representing the hierarchy of a Compound.

        Parameters
        ----------
        names_only : bool, optional, default=False Store only the names of the
            compounds in the graph. When set to False, the default behavior,
            the nodes are the compounds themselves.

        Returns
        -------
        G : networkx.DiGraph

        Notes
        -----
        This digraph is not the bondgraph of the compound.

        See Also
        --------
        mbuild.bond_graph
        """
        nx = import_('networkx')

        nodes = list()
        edges = list()
        if names_only:
            nodes.append(self.name)
        else:
            nodes.append(self)
        nodes, edges = self._iterate_children(nodes, edges, names_only=names_only)

        graph = nx.DiGraph()
        graph.add_nodes_from(nodes)
        graph.add_edges_from(edges)
        return graph

    def _iterate_children(self, nodes, edges, names_only=False):
        """Iterate through the compound hierarchy for building a graph"""
        if not self.children:
            return nodes, edges
        for child in self.children:
            if names_only:
                nodes.append(child.name)
                edges.append([child.parent.name, child.name])
            else:
                nodes.append(child)
                edges.append([child.parent, child])
            nodes, edges = child._iterate_children(nodes, edges, names_only=names_only)
        return nodes, edges

<<<<<<< HEAD
    def to_intermol(self, molecule_types=None):  # pragma: no cover
=======
    def to_pybel(self, box=None, title='', residues=None, show_ports=False, 
            infer_residues=False):
        """ Create a pybel.Molecule from a Compound

        Parameters
        ---------
        box : mb.Box, def None
        title : str, optional, default=self.name
            Title/name of the ParmEd Structure
        residues : str of list of str
            Labels of residues in the Compound. Residues are assigned by
            checking against Compound.name.
        show_ports : boolean, optional, default=False
            Include all port atoms when converting to a `Structure`.
        infer_residues : bool, optional, default=False
            Attempt to assign residues based on names of children

        Returns
        ------
        pybel.Molecule

        Notes
        -----
        Most of the mb.Compound is first converted to openbabel.OBMol 
        And then pybel creates a pybel.Molecule from the OBMol
        Bond orders are assumed to be 1
        OBMol atom indexing starts at 1, with spatial dimension Angstrom
        """

        openbabel = import_('openbabel')
        pybel = import_('pybel')

        mol = openbabel.OBMol()
        particle_to_atom_index = {}

        if not residues and infer_residues:
            residues = list(set([child.name for child in self.children]))
        if isinstance(residues, string_types):
            residues = [residues]
        if isinstance(residues, (list, set)):
            residues = tuple(residues)

        compound_residue_map = dict()
        atom_residue_map = dict()

        for i, part in enumerate(self.particles(include_ports=show_ports)):
            if residues and part.name in residues:
                current_residue = mol.NewResidue()
                current_residue.SetName(part.name)
                atom_residue_map[part] = current_residue
                compound_residue_map[part] = current_residue
            elif residues:
                for parent in part.ancestors():
                    if residues and parent.name in residues:
                        if parent not in compound_residue_map:
                            current_residue = mol.NewResidue()
                            current_residue.SetName(parent.name)
                            compound_residue_map[parent] = current_residue
                        atom_residue_map[part] = current_residue
                        break
                else:  # Did not find specified residues in ancestors.
                    current_residue = mol.NewResidue()
                    current_residue.SetName("RES")
                    atom_residue_map[part] = current_residue
            else:
                current_residue = mol.NewResidue()
                current_residue.SetName("RES")
                atom_residue_map[part] = current_residue

            temp = mol.NewAtom()
            residue = atom_residue_map[part]
            temp.SetResidue(residue)
            if part.port_particle:
                temp.SetAtomicNum(0)
            else:
                try:
                    temp.SetAtomicNum(AtomicNum[part.name.capitalize()])
                except KeyError:
                    warn("Could not infer atomic number from "
                            "{}, setting to 0".format(part.name))
                    temp.SetAtomicNum(0)


            temp.SetVector(*(part.xyz[0]*10))
            particle_to_atom_index[part] = i

        ucell = openbabel.OBUnitCell()
        if box is None:
            box = self.boundingbox
        a, b, c = 10.0 * box.lengths
        alpha, beta, gamma = np.radians(box.angles)

        cosa = np.cos(alpha)
        cosb = np.cos(beta)
        sinb = np.sin(beta)
        cosg = np.cos(gamma)
        sing = np.sin(gamma)
        mat_coef_y = (cosa - cosb * cosg) / sing
        mat_coef_z = np.power(sinb, 2, dtype=float) - \
                    np.power(mat_coef_y, 2, dtype=float)

        if mat_coef_z > 0.:
            mat_coef_z = np.sqrt(mat_coef_z)
        else:
            raise Warning('Non-positive z-vector. Angles {} '
                                  'do not generate a box with the z-vector in the'
                                  'positive z direction'.format(box.angles))

        box_vec = [[1, 0, 0],
                    [cosg, sing, 0],
                    [cosb, mat_coef_y, mat_coef_z]]
        box_vec = np.asarray(box_vec)
        box_mat = (np.array([a,b,c])* box_vec.T).T
        first_vector = openbabel.vector3(*box_mat[0])
        second_vector = openbabel.vector3(*box_mat[1])
        third_vector = openbabel.vector3(*box_mat[2])
        ucell.SetData(first_vector, second_vector, third_vector)
        mol.CloneData(ucell)

        for bond in self.bonds():
            bond_order = 1
            mol.AddBond(particle_to_atom_index[bond[0]]+1, 
                    particle_to_atom_index[bond[1]]+1, 
                    bond_order)

        pybelmol = pybel.Molecule(mol)
        pybelmol.title = title if title else self.name

        return pybelmol

    def from_pybel(self, pybel_mol, use_element=True, coords_only=False):
        """Create a Compound from a Pybel.Molecule
        
        Parameters
        ---------
        pybel_mol: pybel.Molecule
        use_element : bool, default True
            If True, construct mb Particles based on the pybel Atom's element.
            If False, construcs mb Particles based on the pybel Atom's type
        coords_only : bool, default False
            Set preexisting atoms in compound to coordinates given by
            structure.  Note: Not yet implemented, included only for parity
            with other conversion functions

        """
        openbabel = import_("openbabel")
        self.name = pybel_mol.title.split('.')[0]
        resindex_to_cmpd = {}

        if coords_only:
            raise Warning('coords_only=True not yet implemented for '
                    'conversion from pybel')
        # Iterating through pybel_mol for atom/residue information
        # This could just as easily be implemented by 
        # an OBMolAtomIter from the openbabel library, 
        # but this seemed more convenient at time of writing
        # pybel atoms are 1-indexed, coordinates in Angstrom
        for atom in pybel_mol.atoms:
            xyz = np.array(atom.coords)/10
            if use_element:
                try:
                    temp_name = Element[atom.atomicnum]
                except KeyError:
                    warn("No element detected for atom at index "
                            "{} with number {}, type {}".format(
                                atom.idx, atom.atomicnum, atom.type))
                    temp_name = atom.type
            else:
                temp_name = atom.type
            temp = Particle(name=temp_name, pos=xyz)
            if hasattr(atom, 'residue'): # Is there a safer way to check for res?
                if atom.residue.idx not in resindex_to_cmpd:
                    res_cmpd = Compound(name=atom.residue.name)
                    resindex_to_cmpd[atom.residue.idx] = res_cmpd
                    self.add(res_cmpd)
                resindex_to_cmpd[atom.residue.idx].add(temp)
            else:
                self.add(temp)

        # Iterating through pybel_mol.OBMol for bond information
        # Bonds are 0-indexed, but the atoms are 1-indexed
        # Bond information doesn't appear stored in pybel_mol,
        # so we need to look into the OBMol object,
        # using an iterator from the openbabel library
        for bond in openbabel.OBMolBondIter(pybel_mol.OBMol):
            self.add_bond([self[bond.GetBeginAtomIdx()-1],
                            self[bond.GetEndAtomIdx()-1]])

        if hasattr(pybel_mol, 'unitcell'):
            box = Box(lengths=[pybel_mol.unitcell.GetA()/10, 
                                pybel_mol.unitcell.GetB()/10, 
                                pybel_mol.unitcell.GetC()/10],
                        angles=[pybel_mol.unitcell.GetAlpha(), 
                                pybel_mol.unitcell.GetBeta(), 
                                pybel_mol.unitcell.GetGamma()])
            self.periodicity = box.lengths
        else:
            warn("No unitcell detected for pybel.Molecule {}".format(pybel_mol))
            box = None

#       TODO: Decide how to gather PBC information from openbabel. Options may
#             include storing it in .periodicity or writing a separate function
#             that returns the box.

    def to_intermol(self, molecule_types=None): # pragma: no cover
>>>>>>> 43748ffe
        """Create an InterMol system from a Compound.

        Parameters
        ----------
        molecule_types : list or tuple of subclasses of Compound

        Returns
        -------
        intermol_system : intermol.system.System
        """
        from intermol.atom import Atom as InterMolAtom
        from intermol.molecule import Molecule
        from intermol.system import System
        import simtk.unit as u

        if isinstance(molecule_types, list):
            molecule_types = tuple(molecule_types)
        elif molecule_types is None:
            molecule_types = (type(self),)
        intermol_system = System()

        last_molecule_compound = None
        for atom_index, atom in enumerate(self.particles()):
            for parent in atom.ancestors():
                # Don't want inheritance via isinstance().
                if type(parent) in molecule_types:
                    # Check if we have encountered this molecule type before.
                    if parent.name not in intermol_system.molecule_types:
                        self._add_intermol_molecule_type(
                            intermol_system, parent)
                    if parent != last_molecule_compound:
                        last_molecule_compound = parent
                        last_molecule = Molecule(name=parent.name)
                        intermol_system.add_molecule(last_molecule)
                    break
            else:
                # Should never happen if molecule_types only contains
                # type(self)
                raise ValueError(
                    'Found an atom {} that is not part of any of '
                    'the specified molecule types {}'.format(
                        atom, molecule_types))

            # Add the actual intermol atoms.
            intermol_atom = InterMolAtom(atom_index + 1, name=atom.name,
                                         residue_index=1, residue_name='RES')
            intermol_atom.position = atom.pos * u.nanometers
            last_molecule.add_atom(intermol_atom)
        return intermol_system

    @staticmethod
    def _add_intermol_molecule_type(intermol_system, parent):  # pragma: no cover
        """Create a molecule type for the parent and add bonds.

        This method takes an intermol system and adds a
        parent compound, including its particles and bonds, to it.
        """
        from intermol.moleculetype import MoleculeType
        from intermol.forces.bond import Bond as InterMolBond

        molecule_type = MoleculeType(name=parent.name)
        intermol_system.add_molecule_type(molecule_type)

        for index, parent_atom in enumerate(parent.particles()):
            parent_atom.index = index + 1

        for atom1, atom2 in parent.bonds():
            intermol_bond = InterMolBond(atom1.index, atom2.index)
            molecule_type.bonds.add(intermol_bond)

    def __getitem__(self, selection):
        if isinstance(selection, integer_types):
            return list(self.particles())[selection]
        if isinstance(selection, string_types):
            if selection not in self.labels:
                raise MBuildError('{}[\'{}\'] does not exist.'.format(self.name,selection))
            return self.labels.get(selection)

    def __repr__(self):
        descr = list('<')
        descr.append(self.name + ' ')

        if self.children:
            descr.append('{:d} particles, '.format(self.n_particles))
            if any(self.periodicity):
                descr.append('periodicity: {}, '.format(self.periodicity))
            else:
                descr.append('non-periodic, ')
        else:
            descr.append('pos=({: .4f},{: .4f},{: .4f}), '.format(*self.pos))

        descr.append('{:d} bonds, '.format(self.n_bonds))

        descr.append('id: {}>'.format(id(self)))
        return ''.join(descr)

    def _clone(self, clone_of=None, root_container=None):
        """A faster alternative to deepcopying.

        Does not resolve circular dependencies. This should be safe provided
        you never try to add the top of a Compound hierarchy to a
        sub-Compound. Clones compound hierarchy only, not the bonds.
        """
        if root_container is None:
            root_container = self
        if clone_of is None:
            clone_of = dict()

        # If this compound has already been cloned, return that.
        if self in clone_of:
            return clone_of[self]

        # Otherwise we make a new clone.
        cls = self.__class__
        newone = cls.__new__(cls)

        # Remember that we're cloning the new one of self.
        clone_of[self] = newone

        newone.name = deepcopy(self.name)
        newone.periodicity = deepcopy(self.periodicity)
        newone._pos = deepcopy(self._pos)
        newone.port_particle = deepcopy(self.port_particle)
        newone._check_if_contains_rigid_bodies = deepcopy(
            self._check_if_contains_rigid_bodies)
        newone._contains_rigid = deepcopy(self._contains_rigid)
        newone._rigid_id = deepcopy(self._rigid_id)
        newone._charge = deepcopy(self._charge)
        if hasattr(self, 'index'):
            newone.index = deepcopy(self.index)

        if self.children is None:
            newone.children = None
        else:
            newone.children = OrderedSet()
        # Parent should be None initially.
        newone.parent = None
        newone.labels = OrderedDict()
        newone.referrers = set()
        newone.bond_graph = None

        # Add children to clone.
        if self.children:
            for child in self.children:
                newchild = child._clone(clone_of, root_container)
                newone.children.add(newchild)
                newchild.parent = newone

        # Copy labels, except bonds with atoms outside the hierarchy.
        if self.labels:
            for label, compound in self.labels.items():
                if not isinstance(compound, list):
                    newone.labels[label] = compound._clone(
                        clone_of, root_container)
                    compound.referrers.add(clone_of[compound])
                else:
                    # compound is a list of compounds, so we create an empty
                    # list, and add the clones of the original list elements.
                    newone.labels[label] = []
                    for subpart in compound:
                        newone.labels[label].append(
                            subpart._clone(clone_of, root_container))
                        # Referrers must have been handled already, or the will
                        # be handled

        return newone

    def _clone_bonds(self, clone_of=None):
        """While cloning, clone the bond of the source compound to clone compound"""
        newone = clone_of[self]
        for c1, c2 in self.bonds():
            try:
                newone.add_bond((clone_of[c1], clone_of[c2]))
            except KeyError:
                raise MBuildError(
                    "Cloning failed. Compound contains bonds to "
                    "Particles outside of its containment hierarchy.")


Particle = Compound<|MERGE_RESOLUTION|>--- conflicted
+++ resolved
@@ -2401,9 +2401,6 @@
             nodes, edges = child._iterate_children(nodes, edges, names_only=names_only)
         return nodes, edges
 
-<<<<<<< HEAD
-    def to_intermol(self, molecule_types=None):  # pragma: no cover
-=======
     def to_pybel(self, box=None, title='', residues=None, show_ports=False, 
             infer_residues=False):
         """ Create a pybel.Molecule from a Compound
@@ -2609,7 +2606,6 @@
 #             that returns the box.
 
     def to_intermol(self, molecule_types=None): # pragma: no cover
->>>>>>> 43748ffe
         """Create an InterMol system from a Compound.
 
         Parameters
