--- conflicted
+++ resolved
@@ -950,15 +950,8 @@
                 "be used on compounds at the bottom of their hierarchy."
             )
         if not self.root.bond_graph:
-<<<<<<< HEAD
-            return iter(()) 
-        else:
-            if len(self.root.bond_graph._adj[self]) == 0:
-                return iter(())
-=======
             return iter(())
         elif self.root.bond_graph.has_node(self):
->>>>>>> 69ec7f17
             for i in self.root.bond_graph._adj[self]:
                 yield i
 
