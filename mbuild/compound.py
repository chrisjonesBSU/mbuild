from __future__ import print_function, division

__all__ = ['load', 'clone', 'Compound', 'Particle']

import collections
from collections import OrderedDict, defaultdict
from copy import deepcopy
import itertools
import os
import sys
from warnings import warn

import mdtraj as md
import numpy as np
from oset import oset as OrderedSet
import parmed as pmd
from parmed.periodic_table import AtomicNum, element_by_name, Mass
from six import integer_types, string_types

from mbuild.bond_graph import BondGraph
from mbuild.box import Box
from mbuild.exceptions import MBuildError
from mbuild.formats.hoomdxml import write_hoomdxml
from mbuild.formats.lammpsdata import write_lammpsdata
from mbuild.formats.gsdwriter import write_gsd
from mbuild.periodic_kdtree import PeriodicCKDTree
from mbuild.utils.io import run_from_ipython, import_
from mbuild.coordinate_transform import _translate, _rotate

def load(filename, relative_to_module=None, compound=None, coords_only=False,
<<<<<<< HEAD
         rigid=False, **kwargs):
    """Load a file into an mbuild compound.
=======
         **kwargs):
    """Load a file into an mBuild Compound.
>>>>>>> 727e048b

    Files are read using the MDTraj package. Please refer to http://mdtraj.org/
    1.8.0/load_functions.html for supported formats.

    Parameters
    ----------
    filename : str
        Name of the file from which to load atom and bond information.
    relative_to_module : str, optional, default=None
        Instead of looking in the current working directory, look for the file
        where this module is defined. This is typically used in Compound classes
        that will be instantiated from a different directory (such as the
        Compounds located in mbuild.lib).
    compound : mb.Compound, optional, default=None
        Existing compound to load atom and bond information into.
    coords_only : bool, optional, default=False
        Only load the coordinates into an existing compoint.
    rigid : bool, optional
        Treat the compound as a rigid body

    Returns
    -------
    compound : mb.Compound

    """
    # Handle mbuild *.py files containing a class that wraps a structure file
    # in its own folder. E.g., you build a system from ~/foo.py and it imports
    # from ~/bar/baz.py where baz.py loads ~/bar/baz.pdb.
    if relative_to_module:
        script_path = os.path.realpath(sys.modules[relative_to_module].__file__)
        file_dir = os.path.dirname(script_path)
        filename = os.path.join(file_dir, filename)

    if compound is None:
        compound = Compound()

    traj = md.load(filename, **kwargs)
    compound.from_trajectory(traj, frame=-1, coords_only=coords_only)
    if rigid:
        compound.label_rigid_bodies()
    return compound


def clone(existing_compound, clone_of=None, root_container=None):
    """A faster alternative to deepcopying.

    Does not resolve circular dependencies. This should be safe provided
    you never try to add the top of a Compound hierarchy to a
    sub-Compound.

    Parameters
    ----------
    existing_compound : mb.Compound
        Existing Compound that will be copied

    Other Parameters
    ----------------
    clone_of : dict, optional
    root_container : mb.Compound, optional

    """
    if clone_of is None:
        clone_of = dict()

    newone = existing_compound._clone(clone_of=clone_of,
                                      root_container=root_container)
    existing_compound._clone_bonds(clone_of=clone_of)
    return newone


class Compound(object):
    """A building block in the mBuild hierarchy.

    Compound is the superclass of all composite building blocks in the mBuild
    hierarchy. That is, all composite building blocks must inherit from
    compound, either directly or indirectly. The design of Compound follows the
    Composite design pattern (Gamma, Erich; Richard Helm; Ralph Johnson; John
    M. Vlissides (1995). Design Patterns: Elements of Reusable Object-Oriented
    Software. Addison-Wesley. p. 395. ISBN 0-201-63361-2.), with Compound being
    the composite, and Particle playing the role of the primitive (leaf) part,
    where Particle is in fact simply an alias to the Compound class.

    Compound maintains a list of children (other Compounds contained within),
    and provides a means to tag the children with labels, so that the compounds
    can be easily looked up later. Labels may also point to objects outside the
    Compound's containment hierarchy. Compound has built-in support for copying
    and deepcopying Compound hierarchies, enumerating particles or bonds in the
    hierarchy, proximity based searches, visualization, I/O operations, and a
    number of other convenience methods.

    Parameters
    ----------
    subcompounds : mb.Compound or list of mb.Compound, optional, default=None
        One or more compounds to be added to self.
    name : str, optional, default=self.__class__.__name__
        The type of Compound.
    pos : np.ndarray, shape=(3,), dtype=float, optional, default=[0, 0, 0]
        The position of the Compound in Cartestian space
    charge : float, optional, default=0.0
        Currently not used. Likely removed in next release.
    periodicity : np.ndarray, shape=(3,), dtype=float, optional, default=[0, 0, 0]
        The periodic lengths of the Compound in the x, y and z directions.
        Defaults to zeros which is treated as non-periodic.
    port_particle : bool, optional, default=False
        Whether or not this Compound is part of a Port

    Attributes
    ----------
    bond_graph : mb.BondGraph
        Graph-like object that stores bond information for this Compound
    children : OrderedSet
        Contains all children (other Compounds).
    labels : OrderedDict
        Labels to Compound/Atom mappings. These do not necessarily need not be
        in self.children.
    parent : mb.Compound
        The parent Compound that contains this part. Can be None if this
        compound is the root of the containment hierarchy.
    referrers : set
        Other compounds that reference this part with labels.
    rigid_id : int, default=None
        The ID of the rigid body that this Compound belongs to.  Only Particles
        (the bottom of the containment hierarchy) can have integer values for
        `rigid_id`. Compounds containing rigid particles will always have 
        `rigid_id == None`. See also `contains_rigid`.
    boundingbox
    center
    contains_rigid
    max_rigid_id
    n_particles
    n_bonds
    root
    xyz
    xyz_with_ports

    """

    def __init__(self, subcompounds=None, name=None, pos=None, charge=0.0,
                 periodicity=None, port_particle=False):
        super(Compound, self).__init__()

        if name:
            if not isinstance(name, string_types):
                raise ValueError('Compound.name should be a string. You passed '
                                 '{}'.format(name))
            self.name = name
        else:
            self.name = self.__class__.__name__

        # A periodicity of zero in any direction is treated as non-periodic.
        if periodicity is None:
            self._periodicity = np.array([0.0, 0.0, 0.0])
        else:
            self._periodicity = np.asarray(periodicity)

        if pos is not None:
            self._pos = np.asarray(pos, dtype=float)
        else:
            self._pos = np.zeros(3)

        self.charge = charge

        self.parent = None
        self.children = OrderedSet()
        self.labels = OrderedDict()
        self.referrers = set()

        self.bond_graph = None
        self.port_particle = port_particle
        self.rigid_id = None

        # self.add() must be called after labels and children are initialized.
        if subcompounds:
            self.add(subcompounds)

    def particles(self, include_ports=False):
        """Return all Particles of the Compound.
        
        Parameters
        ----------
        include_ports : bool, optional, default=False
            Include port particles

        Yields
        -------
        mb.Compound
            The next Particle in the Compound

        """
        if not self.children:
            yield self
        else:
            for particle in self._particles(include_ports):
                yield particle

    def _particles(self, include_ports=False):
        """Return all Particles of the Compound. """
        for child in self.successors():
            if not child.children:
                if include_ports or not child.port_particle:
                    yield child

    def successors(self):
        """Yield Compounds below self in the hierarchy.

        Yields
        -------
        mb.Compound
            The next Particle below self in the hierarchy

        """
        if not self.children:
            return
        for part in self.children:
            # Parts local to the current Compound.
            yield part
            # Parts further down the hierarchy.
            for subpart in part.successors():
                yield subpart

    @property
    def n_particles(self):
        """Return the number of Particles in the Compound.

        Returns
        -------
        int
            The number of Particles in the Compound

        """
        if not self.children:
            return 1
        else:
            return self._n_particles(include_ports=False)

    def _n_particles(self, include_ports=False):
        """Return the number of Particles in the Compound. """
        return sum(1 for _ in self._particles(include_ports))

    def _contains_only_ports(self):
        for part in self.children:
            if not part.port_particle:
                return False
        return True

    def ancestors(self):
        """Generate all ancestors of the Compound recursively.

        Yields
        ------
        mb.Compound
            The next Compound above self in the hierarchy

        """
        if self.parent is not None:
            yield self.parent
            for ancestor in self.parent.ancestors():
                yield ancestor

    @property
    def root(self):
        """The Compound at the top of self's hierarchy.

        Returns
        -------
        mb.Compound
            The Compound at the top of self's hierarchy

        """
        parent = None
        for parent in self.ancestors():
            pass
        if parent is None:
            return self
        return parent

    def particles_by_name(self, name):
        """Return all Particles of the Compound with a specific name

        Parameters
        ----------
        name : str
            Only particles with this name are returned

        Yields
        ------
        mb.Compound
            The next Particle in the Compound with the user-specified name

        """
        for particle in self.particles():
            if particle.name == name:
                yield particle

    @property
    def contains_rigid(self):
        """Returns True if the Compound contains rigid bodies

        If the Compound contains any particle with a rigid_id != None 
        then contains_rigid will return True. If the Compound has no
        children (i.e. the Compound resides at the bottom of the containment
        hierarchy) then contains_rigid will return False.

        Returns
        -------
        bool
            True if the Compound contains any particle with a rigid_id != None

        """
        if any(particle.rigid_id is not None for particle in self._particles()):
            return True
        else:
            return False

    @property
    def max_rigid_id(self):
        """Returns the maximum rigid body ID contained in the Compound.

        This is usually used by compound.root to determine the maximum
        rigid_id in the containment hierarchy.

        Returns
        -------
        int or None
            The maximum rigid body ID contained in the Compound. If no
            rigid body IDs are found, None is returned

        """
        try:
            return max([particle.rigid_id for particle in self.particles()
                        if particle.rigid_id is not None])
        except ValueError:
            return

    def rigid_particles(self, rigid_id=None):
        """Generate all particles in rigid bodies.

        If a rigid_id is specified, then this function will only yield particles
        with a matching rigid_id.

        Parameters
        ----------
        rigid_id : int, optional
            Include only particles with this rigid body ID

        Yields
        ------
        mb.Compound
            The next particle with a rigid_id that is not None, or the next
            particle with a matching rigid_id if specified

        """
        for particle in self.particles():
            if rigid_id is not None:
                if particle.rigid_id == rigid_id:
                    yield particle
            else:
                if particle.rigid_id is not None:
                    yield particle

    def label_rigid_bodies(self, discrete_bodies=None, rigid_particles=None):
        """Designate which Compounds should be treated as rigid bodies

        If no arguments are provided, this function will treat the compound
        as a single rigid body by providing all particles in `self` with the
        same rigid_id. If `discrete_bodies` is not None, each instance of 
        a Compound with a name found in `discrete_bodies` will be treated as a 
        unique rigid body. If `rigid_particles` is not None, only Particles 
        (Compounds at the bottom of the containment hierarchy) matching this name 
        will be considered part of the rigid body.

        Parameters
        ----------
        discrete_bodies : str or list of str, optional, default=None
            Name(s) of Compound instances to be treated as unique rigid bodies.
            Compound instances matching this (these) name(s) will be provided 
            with unique rigid_ids
        rigid_particles : str or list of str, optional, default=None
            Name(s) of Compound instances at the bottom of the containment
            hierarchy (Particles) to be included in rigid bodies. Only Particles
            matching this (these) name(s) will have their rigid_ids altered to 
            match the rigid body number.

        Examples
        --------
        Creating a rigid benzene

        >>> import mbuild as mb
        >>> from mbuild.utils.io import get_fn
        >>> benzene = mb.load(get_fn('benzene.mol2'))
        >>> benzene.label_rigid_bodies()

        Creating a semi-rigid benzene, where only the carbons are treated as
        a rigid body

        >>> import mbuild as mb
        >>> from mbuild.utils.io import get_fn
        >>> benzene = mb.load(get_fn('benzene.mol2'))
        >>> benzene.label_rigid_bodies(rigid_particles='C')

        Create a box of rigid benzenes, where each benzene has a unique rigid
        body ID.

        >>> import mbuild as mb
        >>> from mbuild.utils.io import get_fn
        >>> benzene = mb.load(get_fn('benzene.mol2'))
        >>> benzene.name = 'Benzene'
        >>> filled = mb.fill_box(benzene,
        ...                      n_compounds=10,
        ...                      box=[0, 0, 0, 4, 4, 4])
        >>> filled.label_rigid_bodies(distinct_bodies='Benzene')

        Create a box of semi-rigid benzenes, where each benzene has a unique
        rigid body ID and only the carbon portion is treated as rigid.

        >>> import mbuild as mb
        >>> from mbuild.utils.io import get_fn
        >>> benzene = mb.load(get_fn('benzene.mol2'))
        >>> benzene.name = 'Benzene'
        >>> filled = mb.fill_box(benzene,
        ...                      n_compounds=10,
        ...                      box=[0, 0, 0, 4, 4, 4])
        >>> filled.label_rigid_bodies(distinct_bodies='Benzene',
        ...                           rigid_particles='C')

        """
        if discrete_bodies is not None:
            if isinstance(discrete_bodies, string_types):
                discrete_bodies = [discrete_bodies]
        if rigid_particles is not None:
            if isinstance(rigid_particles, string_types):
                rigid_particles = [rigid_particles]

        if self.root.max_rigid_id is not None:
            rigid_id = self.root.max_rigid_id + 1
            warn("{} rigid bodies already exist.  Incrementing 'rigid_id'"
                 "starting from {}.".format(rigid_id, rigid_id))
        else:
            rigid_id = 0

        for successor in self.successors():
            if discrete_bodies and successor.name not in discrete_bodies:
                continue
            for particle in successor.particles():
                if rigid_particles and particle.name not in rigid_particles:
                    continue
                particle.rigid_id = rigid_id
            if discrete_bodies:
                rigid_id += 1

    def unlabel_rigid_bodies(self):
        """Remove all rigid body labels from the Compound """
        for particle in self.particles():
            particle.rigid_id = None

    def _increment_rigid_ids(self, increment):
        """Increment the rigid_id of all rigid Particles in a Compound

        Adds `increment` to the rigid_id of all Particles in `self` that
        already have an integer rigid_id.
        """
        for particle in self.particles():
            if particle.rigid_id is not None:
                particle.rigid_id += increment

    def _reorder_rigid_ids(self):
        """Reorder rigid body IDs ensuring consecutiveness.

        Primarily used internally to ensure consecutive rigid_ids following 
        removal of a Compound.

        """
        max_rigid = self.max_rigid_id
        unique_rigid_ids = sorted(set([p.rigid_id for p in self.rigid_particles()]))
        n_unique_rigid = len(unique_rigid_ids)
        if max_rigid and n_unique_rigid != max_rigid + 1:
            missing_rigid_id = (unique_rigid_ids[-1] * (unique_rigid_ids[-1] + 1))/2 - sum(unique_rigid_ids)
            for successor in self.successors():
                if successor.rigid_id is not None:
                    if successor.rigid_id > missing_rigid_id:
                        successor.rigid_id -= 1
            if self.rigid_id:
                if self.rigid_id > missing_rigid_id:
                    self.rigid_id -= 1

    def add(self, new_child, label=None, containment=True, replace=False,
            inherit_periodicity=True, reset_rigid_ids=True):
        """Add a part to the Compound.

        Note:
            This does not necessarily add the part to self.children but may
            instead be used to add a reference to the part to self.labels. See
            'containment' argument.

        Parameters
        ----------
        new_child : mb.Compound or list-like of mb.Compound
            The object(s) to be added to this Compound.
        label : str, optional
            A descriptive string for the part.
        containment : bool, optional, default=True
            Add the part to self.children.
        replace : bool, optional, default=True
            Replace the label if it already exists.
        inherit_periodicity : bool, optional, default=True
            Replace the periodicity of self with the periodicity of the
            Compound being added
        reset_rigid_ids : bool, optional, default=True
            If the Compound to be added contains rigid bodies, reset the 
            rigid_ids such that values remain distinct from rigid_ids
            already present in `self`. Can be set to False if attempting
            to add Compounds to an existing rigid body.

        """
        # Support batch add via lists, tuples and sets.
        if (isinstance(new_child, collections.Iterable) and
                not isinstance(new_child, string_types)):
            for child in new_child:
                self.add(child, reset_rigid_ids=reset_rigid_ids)
            return

        if not isinstance(new_child, Compound):
            raise ValueError('Only objects that inherit from mbuild.Compound '
                             'can be added to Compounds. You tried to add '
                             '"{}".'.format(new_child))

        if reset_rigid_ids:
            if self.contains_rigid:
                if new_child.contains_rigid or new_child.rigid_id is not None:
                    new_child._increment_rigid_ids(increment=self.max_rigid_id + 1)
        if self.rigid_id is not None:
            self.rigid_id = None

        # Create children and labels on the first add operation
        if self.children is None:
            self.children = OrderedSet()
        if self.labels is None:
            self.labels = OrderedDict()

        if containment:
            if new_child.parent is not None:
                raise MBuildError('Part {} already has a parent: {}'.format(
                    new_child, new_child.parent))
            self.children.add(new_child)
            new_child.parent = self

            if new_child.bond_graph is not None:
                if self.root.bond_graph is None:
                    self.root.bond_graph = new_child.bond_graph
                else:
                    self.root.bond_graph.compose(new_child.bond_graph)

                new_child.bond_graph = None

        # Add new_part to labels. Does not currently support batch add.
        if label is None:
            label = '{0}[$]'.format(new_child.__class__.__name__)

        if label.endswith('[$]'):
            label = label[:-3]
            if label not in self.labels:
                self.labels[label] = []
            label_pattern = label + '[{}]'

            count = len(self.labels[label])
            self.labels[label].append(new_child)
            label = label_pattern.format(count)

        if not replace and label in self.labels:
            raise MBuildError('Label "{0}" already exists in {1}.'.format(
                label, self))
        else:
            self.labels[label] = new_child
        new_child.referrers.add(self)

        if (inherit_periodicity and isinstance(new_child, Compound) and
                new_child.periodicity.any()):
            self.periodicity = new_child.periodicity

    def remove(self, objs_to_remove):
        """Remove children from the Compound.

        Parameters
        ----------
        objs_to_remove : mb.Compound or list of mb.Compound
            The Compound(s) to be removed from self

        """
        if not self.children:
            return

        if not hasattr(objs_to_remove, '__iter__'):
            objs_to_remove = [objs_to_remove]
        objs_to_remove = set(objs_to_remove)

        if len(objs_to_remove) == 0:
            return

        remove_from_here = objs_to_remove.intersection(self.children)
        self.children -= remove_from_here
        yet_to_remove = objs_to_remove - remove_from_here

        for removed in remove_from_here:
            for child in removed.children:
                removed.remove(child)

        for removed_part in remove_from_here:
            if self.root.bond_graph and self.root.bond_graph.has_node(removed_part):
                self.root.bond_graph.remove_node(removed_part)
            self._remove_references(removed_part)

        # Remove the part recursively from sub-compounds.
        for child in self.children:
            child.remove(yet_to_remove)
            if child.contains_rigid:
                # Reorder rigid_id's to ensure consecutiveness
                self.root._reorder_rigid_ids()

    def _remove_references(self, removed_part):
        """Remove labels pointing to this part and vice versa. """
        removed_part.parent = None

        # Remove labels in the hierarchy pointing to this part.
        referrers_to_remove = set()
        for referrer in removed_part.referrers:
            if removed_part not in referrer.ancestors():
                for label, referred_part in list(referrer.labels.items()):
                    if referred_part is removed_part:
                        del referrer.labels[label]
                        referrers_to_remove.add(referrer)
        removed_part.referrers -= referrers_to_remove

        # Remove labels in this part pointing into the hierarchy.
        labels_to_delete = []
        if isinstance(removed_part, Compound):
            for label, part in list(removed_part.labels.items()):
                if not isinstance(part, Compound):
                    for p in part:
                        self._remove_references(p)
                elif removed_part not in part.ancestors():
                    try:
                        part.referrers.discard(removed_part)
                    except KeyError:
                        pass
                    else:
                        labels_to_delete.append(label)
        for label in labels_to_delete:
            removed_part.labels.pop(label, None)

    def referenced_ports(self):
        """Return all Ports referenced by this Compound.

        Returns
        -------
        list of mb.Compound
            A list of all ports referenced by the Compound

        """
        from mbuild.port import Port
        return [port for port in self.labels.values()
                if isinstance(port, Port)]

    def available_ports(self):
        """Return all unoccupied Ports referenced by this Compound.

        Returns
        -------
        list of mb.Compound
            A list of all unoccupied ports referenced by the Compound

        """
        from mbuild.port import Port
        return [port for port in self.labels.values()
                if isinstance(port, Port) and not port.used]

    def bonds(self):
        """Return all bonds in the Compound and sub-Compounds.

        Yields
        -------
        tuple of mb.Compound
            The next bond in the Compound

        See Also
        --------
        bond_graph.edges_iter : Iterates over all edges in a BondGraph

        """
        if self.root.bond_graph:
            if self.root == self:
                return self.root.bond_graph.edges_iter()
            else:
                return self.root.bond_graph.subgraph(self.particles()).edges_iter()
        else:
            return iter(())

    @property
    def n_bonds(self):
        """Return the number of bonds in the Compound.

        Returns
        -------
        int
            The number of bonds in the Compound

        """
        return sum(1 for _ in self.bonds())

    def add_bond(self, particle_pair):
        """Add a bond between two Particles.

        Parameters
        ----------
        particle_pair : indexable object, length=2, dtype=mb.Compound
            The pair of Particles to add a bond between

        """
        if self.root.bond_graph is None:
            self.root.bond_graph = BondGraph()

        self.root.bond_graph.add_edge(particle_pair[0], particle_pair[1])

    def generate_bonds(self, name_a, name_b, dmin, dmax):
        """Add Bonds between all pairs of types a/b within [dmin, dmax].

        Parameters
        ----------
        name_a : str
            The name of one of the Particles to be in each bond
        name_b : str
            The name of the other Particle to be in each bond
        dmin : float
            The minimum distance between Particles for considering a bond
        dmax : float
            The maximum distance between Particles for considering a bond

        """
        particle_kdtree = PeriodicCKDTree(data=self.xyz, bounds=self.periodicity)
        particle_array = np.array(list(self.particles()))
        added_bonds = list()
        for p1 in self.particles_by_name(name_a):
            nearest = self.particles_in_range(p1, dmax, max_particles=20,
                                              particle_kdtree=particle_kdtree,
                                              particle_array=particle_array)
            for p2 in nearest:
                if p2 == p1:
                    continue
                bond_tuple = (p1, p2) if id(p1) < id(p2) else (p2, p1)
                if bond_tuple in added_bonds:
                    continue
                min_dist = self.min_periodic_distance(p2.pos, p1.pos)
                if (p2.name == name_b) and (dmin <= min_dist <= dmax):
                    self.add_bond((p1, p2))
                    added_bonds.append(bond_tuple)

    def remove_bond(self, particle_pair):
        """Deletes a bond between a pair of Particles

        Parameters
        ----------
        particle_pair : indexable object, length=2, dtype=mb.Compound
            The pair of Particles to remove the bond between

        """
        if self.root.bond_graph is None or not self.root.bond_graph.has_edge(*particle_pair):
            warn("Bond between {} and {} doesn't exist!".format(*particle_pair))
            return
        self.root.bond_graph.remove_edge(*particle_pair)

    @property
    def pos(self):
        if not self.children:
            return self._pos
        else:
            return self.center

    @pos.setter
    def pos(self, value):
        if not self.children:
            self._pos = value
        else:
            raise MBuildError('Cannot set position on a Compound that has'
                              ' children.')

    @property
    def periodicity(self):
        return self._periodicity

    @periodicity.setter
    def periodicity(self, periods):
        self._periodicity = np.array(periods)

    @property
    def xyz(self):
        """Return all particle coordinates in this compound.

        Returns
        -------
        pos : np.ndarray, shape=(n, 3), dtype=float
            Array with the positions of all particles.
        """
        if not self.children:
            pos = np.expand_dims(self._pos, axis=0)
        else:
            arr = np.fromiter(itertools.chain.from_iterable(
                particle.pos for particle in self.particles()), dtype=float)
            pos = arr.reshape((-1, 3))
        return pos

    @property
    def xyz_with_ports(self):
        """Return all particle coordinates in this compound including ports.

        Returns
        -------
        pos : np.ndarray, shape=(n, 3), dtype=float
            Array with the positions of all particles and ports.

        """
        if not self.children:
            pos = self._pos
        else:
            arr = np.fromiter(itertools.chain.from_iterable(
                particle.pos for particle in self.particles(include_ports=True)), dtype=float)
            pos = arr.reshape((-1, 3))
        return pos

    @xyz.setter
    def xyz(self, arrnx3):
        """Set the positions of the particles in the Compound, excluding the Ports.

        This function does not set the position of the ports.

        Parameters
        ----------
        arrnx3 : np.ndarray, shape=(n,3), dtype=float
            The new particle positions

        """
        if not self.children:
            if not arrnx3.shape[0] == 1:
                raise ValueError('Trying to set position of {} with more than one'
                                 'coordinate: {}'.format(self, arrnx3))
            self.pos = np.squeeze(arrnx3)
        else:
            for atom, coords in zip(self._particles(include_ports=False), arrnx3):
                atom.pos = coords

    @xyz_with_ports.setter
    def xyz_with_ports(self, arrnx3):
        """Set the positions of the particles in the Compound, including the Ports.

        Parameters
        ----------
        arrnx3 : np.ndarray, shape=(n,3), dtype=float
            The new particle positions

        """
        if not self.children:
            if not arrnx3.shape[0] == 1:
                raise ValueError('Trying to set position of {} with more than one'
                                 'coordinate: {}'.format(self, arrnx3))
            self.pos = np.squeeze(arrnx3)
        else:
            for atom, coords in zip(self._particles(include_ports=True), arrnx3):
                atom.pos = coords

    @property
    def center(self):
        """The cartesian center of the Compound based on its Particles.

        Returns
        -------
        np.ndarray, shape=(3,), dtype=float
            The cartesian center of the Compound based on its Particles

        """
        if self.xyz.any():
            return np.mean(self.xyz, axis=0)

    @property
    def boundingbox(self):
        """Compute the bounding box of the compound.

        Returns
        -------
        mb.Box
            The bounding box for this Compound

        """
        xyz = self.xyz
        return Box(mins=xyz.min(axis=0), maxs=xyz.max(axis=0))

    def min_periodic_distance(self, xyz0, xyz1):
        """Vectorized distance calculation considering minimum image.

        Parameters
        ----------
        xyz0 : np.ndarray, shape=(3,), dtype=float
            Coordinates of first point
        xyz1 : np.ndarray, shape=(3,), dtype=float
            Coordinates of second point

        Returns
        -------
        float
            Vectorized distance between the two points following minimum
            image convention

        """
        d = np.abs(xyz0 - xyz1)
        d = np.where(d > 0.5 * self.periodicity, self.periodicity - d, d)
        return np.sqrt((d ** 2).sum(axis=-1))

    def particles_in_range(self, compound, dmax, max_particles=20, particle_kdtree=None,
                           particle_array=None):
        """Find particles within a specified range of another particle.

        Parameters
        ----------
        compound : mb.Compound
            Reference particle to find other particles in range of
        dmax : float
            Maximum distance from 'compound' to look for Particles
        max_particles : int, optional, default=20
            Maximum number of Particles to return
        particle_kdtree : mb.PeriodicCKDTree, optional
            KD-tree for looking up nearest neighbors. If not provided, a KD-
            tree will be generated from all Particles in self
        particle_array : np.ndarray, shape=(n,), dtype=mb.Compound, optional
            Array of possible particles to consider for return. If not
            provided, this defaults to all Particles in self

        Returns
        -------
        np.ndarray, shape=(n,), dtype=mb.Compound
            Particles in range of compound according to user-defined limits

        See Also
        --------
        periodic_kdtree.PerioidicCKDTree : mBuild implementation of kd-trees
        scipy.spatial.ckdtree : Further details on kd-trees

        """
        if particle_kdtree is None:
            particle_kdtree = PeriodicCKDTree(data=self.xyz, bounds=self.periodicity)
        _, idxs = particle_kdtree.query(compound.pos, k=max_particles, distance_upper_bound=dmax)
        idxs = idxs[idxs != self.n_particles]
        if particle_array is None:
            particle_array = np.array(list(self.particles()))
        return particle_array[idxs]

    def visualize(self, show_ports=False):
        """Visualize the Compound using nglview.

        Allows for visualization of a Compound within a Jupyter Notebook.

        Parameters
        ----------
        show_ports : bool, optional, default=False
            Visualize Ports in addition to Particles

        """
        nglview = import_('nglview')
        if run_from_ipython():
            structure = self.to_trajectory(show_ports)
            return nglview.show_mdtraj(structure)
        else:
            raise RuntimeError('Visualization is only supported in Jupyter '
                               'Notebooks.')

    def update_coordinates(self, filename):
        """Update the coordinates of this Compound from a file.

        Parameters
        ----------
        filename : str
            Name of file from which to load coordinates. Supported file types
            are the same as those supported by load()

        See Also
        --------
        load : Load coordinates from a file

        """
        load(filename, compound=self, coords_only=True)

    def save(self, filename, show_ports=False, forcefield_name=None,
             forcefield_files=None, box=None, overwrite=False, residues=None,
             **kwargs):
        """Save the Compound to a file.

        Parameters
        ----------
        filename : str
            Filesystem path in which to save the trajectory. The extension or
            prefix will be parsed and control the format. Supported
            extensions are: 'hoomdxml', 'gsd', 'gro', 'top', 'lammps', 'lmp'
        show_ports : bool, optional, default=False
            Save ports contained within the compound.
        forcefield_name : str, optional, default=None
            Apply a forcefield to the output file using a forcefield provided
            by the `foyer` package.
        forcefield_name : str, optional, default=None
            Apply a forcefield to the output file using the `foyer` package and
            a specific forcefield.xml file.
        box : mb.Box, optional, default=self.boundingbox (with buffer)
            Box information to be written to the output file. If 'None', a
            bounding box is used with 0.25nm buffers at each face to avoid
            overlapping atoms.
        overwrite : bool, optional, default=False
            Overwrite if the filename already exists

        Other Parameters
        ----------------
        ref_distance : float, optional, default=1.0
            Normalization factor used when saving to .gsd and .hoomdxml formats
            for converting distance values to reduced units.
        ref_energy : float, optional, default=1.0
            Normalization factor used when saving to .gsd and .hoomdxml formats
            for converting energy values to reduced units.
        ref_mass : float, optional, default=1.0
            Normalization factor used when saving to .gsd and .hoomdxml formats
            for converting mass values to reduced units.

        See Also
        --------
        formats.gsdwrite.write_gsd : Write to GSD format
        formats.hoomdxml.write_hoomdxml : Write to Hoomd XML format
        formats.lammpsdata.write_lammpsdata : Write to LAMMPS data format

        """
        extension = os.path.splitext(filename)[-1]
        if extension == '.xyz':
            traj = self.to_trajectory(show_ports=show_ports)
            traj.save(filename)
            return

        # Savers supported by mbuild.formats
        savers = {'.hoomdxml': write_hoomdxml,
                  '.gsd': write_gsd,
                  '.lammps': write_lammpsdata,
                  '.lmp': write_lammpsdata}

        try:
            saver = savers[extension]
        except KeyError:
            saver = None

        if os.path.exists(filename) and not overwrite:
            raise IOError('{0} exists; not overwriting'.format(filename))

        structure = self.to_parmed(residues=residues)

        # Apply a force field with foyer if specified
        if forcefield_name or forcefield_files:
            from foyer import Forcefield
            ff = Forcefield(forcefield_files=forcefield_files,
                            name=forcefield_name)
            structure = ff.apply(structure)

        if box is None:
            box = self.boundingbox
            for dim, val in enumerate(self.periodicity):
                if val:
                    box.lengths[dim] = val
                    box.maxs[dim] = val
                    box.mins[dim] = 0.0
                if not val:
                    box.maxs[dim] += 0.25
                    box.mins[dim] -= 0.25
                    box.lengths[dim] += 0.5

        # Provide a warning if rigid_ids are not sequential from 0
        if self.contains_rigid:
            unique_rigid_ids = sorted(set([p.rigid_id 
                                           for p in self.rigid_particles()]))
            if max(unique_rigid_ids) != len(unique_rigid_ids) - 1:
                warn("Unique rigid body IDs are not sequential starting from zero.")

        if saver:  # mBuild supported saver.
            if extension in ['.hoomdxml']:
                kwargs['rigid_bodies'] = [p.rigid_id for p in self.particles()]
            saver(filename=filename, structure=structure, box=box, **kwargs)
        else:  # ParmEd supported saver.
            structure.save(filename, overwrite=overwrite, **kwargs)

    def translate(self, by):
        """Translate the Compound by a vector

        Parameters
        ----------
        by : np.ndarray, shape=(3,), dtype=float

        """
        new_positions = _translate(self.xyz_with_ports, by)
        self.xyz_with_ports = new_positions

    def translate_to(self, pos):
        """Translate the Compound to a specific position

        Parameters
        ----------
        pos : np.ndarray, shape=3(,), dtype=float

        """
        self.translate(pos - self.center)

    def rotate(self, theta, around):
        """Rotate Compound around an arbitrary vector.

        Parameters
        ----------
        theta : float
            The angle by which to rotate the Compound, in radians.
        around : np.ndarray, shape=(3,), dtype=float
            The vector about which to rotate the Compound.

        """
        new_positions = _rotate(self.xyz_with_ports, theta, around)
        self.xyz_with_ports = new_positions

    def spin(self, theta, around):
        """Rotate Compound in place around an arbitrary vector.

        Parameters
        ----------
        theta : float
            The angle by which to rotate the Compound, in radians.
        around : np.ndarray, shape=(3,), dtype=float
            The axis about which to spin the Compound.

        """
        around = np.asarray(around).reshape(3)
        center_pos = self.center
        self.translate(-center_pos)
        self.rotate(theta, around)
        self.translate(center_pos)

    # Interface to Trajectory for reading/writing .pdb and .mol2 files.
    # -----------------------------------------------------------------
    def from_trajectory(self, traj, frame=-1, coords_only=False):
        """Extract atoms and bonds from a md.Trajectory.

        Will create sub-compounds for every chain if there is more than one
        and sub-sub-compounds for every residue.

        Parameters
        ----------
        traj : mdtraj.Trajectory
            The trajectory to load.
        frame : int, optional, default=-1 (last)
            The frame to take coordinates from.
        coords_only : bool, optional, default=False
            Only read coordinate information

        """
        if coords_only:
            if traj.n_atoms != self.n_particles:
                raise ValueError('Number of atoms in {traj} does not match'
                                 ' {self}'.format(**locals()))
            atoms_particles = zip(traj.topology.atoms,
                                  self._particles(include_ports=False))
            for mdtraj_atom, particle in atoms_particles:
                particle.pos = traj.xyz[frame, mdtraj_atom.index]
            return

        atom_mapping = dict()
        for chain in traj.topology.chains:
            if traj.topology.n_chains > 1:
                chain_compound = Compound()
                self.add(chain_compound, 'chain[$]')
            else:
                chain_compound = self
            for res in chain.residues:
                for atom in res.atoms:
                    new_atom = Particle(name=str(atom.name), pos=traj.xyz[frame, atom.index])
                    chain_compound.add(new_atom, label='{0}[$]'.format(atom.name))
                    atom_mapping[atom] = new_atom

        for mdtraj_atom1, mdtraj_atom2 in traj.topology.bonds:
            atom1 = atom_mapping[mdtraj_atom1]
            atom2 = atom_mapping[mdtraj_atom2]
            self.add_bond((atom1, atom2))

        if np.any(traj.unitcell_lengths) and np.any(traj.unitcell_lengths[0]):
            self.periodicity = traj.unitcell_lengths[0]
        else:
            self.periodicity = np.array([0., 0., 0.])

    def to_trajectory(self, show_ports=False, chains=None,
                      residues=None):
        """Convert to an md.Trajectory and flatten the compound.

        Parameters
        ----------
        show_ports : bool, optional, default=False
            Include all port atoms when converting to trajectory.
        chains : mb.Compound or list of mb.Compound
            Chain types to add to the topology
        residues : mb.Compound or list of mb.Compound
            Residue types to add to the topology

        Returns
        -------
        trajectory : md.Trajectory

        See also
        --------
        _to_topology

        """
        atom_list = [particle for particle in self.particles(show_ports)]

        top = self._to_topology(atom_list, chains, residues)

        # Coordinates.
        xyz = np.ndarray(shape=(1, top.n_atoms, 3), dtype='float')
        for idx, atom in enumerate(atom_list):
            xyz[0, idx] = atom.pos

        # Unitcell information.
        box = self.boundingbox
        unitcell_lengths = np.empty(3)
        for dim, val in enumerate(self.periodicity):
            if val:
                unitcell_lengths[dim] = val
            else:
                unitcell_lengths[dim] = box.lengths[dim]

        return md.Trajectory(xyz, top, unitcell_lengths=unitcell_lengths,
                             unitcell_angles=np.array([90, 90, 90]))

    def _to_topology(self, atom_list, chains=None, residues=None):
        """Create a mdtraj.Topology from a Compound.

        Parameters
        ----------
        atom_list : list of mb.Compound
            Atoms to include in the topology
        chains : mb.Compound or list of mb.Compound
            Chain types to add to the topology
        residues : mb.Compound or list of mb.Compound
            Residue types to add to the topology

        Returns
        -------
        top : mdtraj.Topology

        See Also
        --------
        mdtraj.Topology : Details on the mdtraj Topology object

        """
        from mdtraj.core.element import get_by_symbol
        from mdtraj.core.topology import Topology

        if isinstance(chains, string_types):
            chains = [chains]
        if isinstance(chains, (list, set)):
            chains = tuple(chains)

        if isinstance(residues, string_types):
            residues = [residues]
        if isinstance(residues, (list, set)):
            residues = tuple(residues)
        top = Topology()
        atom_mapping = {}

        default_chain = top.add_chain()
        default_residue = top.add_residue('RES', default_chain)

        last_residue_compound = None
        last_chain_compound = None
        last_residue = None
        last_chain = None

        for atom in atom_list:
            # Chains
            for parent in atom.ancestors():
                if chains and parent.name in chains:
                    if parent != last_chain_compound:
                        last_chain_compound = parent
                        last_chain = top.add_chain()
                        last_chain_default_residue = top.add_residue('RES', last_chain)
                        last_chain.compound = last_chain_compound
                    break
            else:
                last_chain = default_chain
                last_chain.compound = last_chain_compound

            # Residues
            for parent in atom.ancestors():
                if residues and parent.name in residues:
                    if parent != last_residue_compound:
                        last_residue_compound = parent
                        last_residue = top.add_residue(parent.name, last_chain)
                        last_residue.compound = last_residue_compound
                    break
            else:
                if last_chain != default_chain:
                    last_residue = last_chain_default_residue
                else:
                    last_residue = default_residue
                last_residue.compound = last_residue_compound

            # Add the actual atoms
            try:
                elem = get_by_symbol(atom.name)
            except KeyError:
                elem = get_by_symbol("VS")
            at = top.add_atom(atom.name, elem, last_residue)
            at.charge = atom.charge
            atom_mapping[atom] = at

        # Remove empty default residues.
        chains_to_remove = [chain for chain in top.chains if chain.n_atoms == 0]
        residues_to_remove = [res for res in top.residues if res.n_atoms == 0]
        for chain in chains_to_remove:
            top._chains.remove(chain)
        for res in residues_to_remove:
            for chain in top.chains:
                try:
                    chain._residues.remove(res)
                except ValueError:  # Already gone.
                    pass

        for atom1, atom2 in self.bonds():
            # Ensure that both atoms are part of the compound. This becomes an
            # issue if you try to convert a sub-compound to a topology which is
            # bonded to a different subcompound.
            if all(a in atom_mapping.keys() for a in [atom1, atom2]):
                top.add_bond(atom_mapping[atom1], atom_mapping[atom2])
        return top

    def from_parmed(self, structure, coords_only=False):
        """Extract atoms and bonds from a pmd.Structure.

        Will create sub-compounds for every chain if there is more than one
        and sub-sub-compounds for every residue.

        Parameters
        ----------
        structure : pmd.Structure
            The structure to load.
        coords_only : bool
            Set preexisting atoms in compound to coordinates given by structure.

        """
        if coords_only:
            if len(structure.atoms) != self.n_particles:
                raise ValueError('Number of atoms in {structure} does not match'
                                 ' {self}'.format(**locals()))
            atoms_particles = zip(structure.atoms,
                                  self._particles(include_ports=False))
            for parmed_atom, particle in atoms_particles:
                particle.pos = structure.coordinates[parmed_atom.idx]
            return

        atom_mapping = dict()
        chain_id = None
        chains = defaultdict(list)
        for residue in structure.residues:
            chains[residue.chain].append(residue)

        for chain, residues in chains.items():
            if len(chains) > 1:
                chain_compound = Compound()
                self.add(chain_compound, chain_id)
            else:
                chain_compound = self
            for residue in residues:
                for atom in residue.atoms:
                    new_atom = Particle(name=str(atom.name), pos=structure.coordinates[atom.idx])
                    chain_compound.add(new_atom, label='{0}[$]'.format(atom.name))
                    atom_mapping[atom] = new_atom
                    print('Added', atom, residue)

        for bond in structure.bonds:
            atom1 = atom_mapping[bond.atom1]
            atom2 = atom_mapping[bond.atom2]
            self.add_bond((atom1, atom2))

        if structure.box is not None:
            self.periodicity = structure.box[0:3]
        else:
            self.periodicity = np.array([0., 0., 0.])

    def to_parmed(self, title='', residues=None):
        """Create a ParmEd Structure from a Compound.

        Parameters
        ----------
        title : str, optional, default=self.name
            Title/name of the ParmEd Structure

        Returns
        -------
        parmed.structure.Structure
            ParmEd Structure object converted from self

        See Also
        --------
        parmed.structure.Structure : Details on the ParmEd Structure object

        """
        structure = pmd.Structure()
        structure.title = title if title else self.name
        atom_mapping = {}  # For creating bonds below
        guessed_elements = set()

        if isinstance(residues, string_types):
            residues = [residues]
        if isinstance(residues, (list, set)):
            residues = tuple(residues)

        default_residue = pmd.Residue('RES')
        default_residue.compound = None
        last_residue_compound = None

        for atom in self.particles():
            # Residues
            for parent in atom.ancestors():
                if residues and parent.name in residues:
                    if parent != last_residue_compound:
                        last_residue_compound = parent
                        last_residue = pmd.Residue(parent.name)
                        last_residue.compound = last_residue_compound
                    break
            else:
                if default_residue.compound != last_residue_compound:
                    default_residue = pmd.Residue('RES')
                last_residue = default_residue
                last_residue.compound = last_residue_compound

            if last_residue not in structure.residues:
                structure.residues.append(last_residue)

            atomic_number = None
            name = ''.join(char for char in atom.name if not char.isdigit())
            try:
                atomic_number = AtomicNum[atom.name]
            except KeyError:
                element = element_by_name(atom.name)
                if name not in guessed_elements:
                    warn('Guessing that "{}" is element: "{}"'.format(atom, element))
                    guessed_elements.add(name)
            else:
                element = atom.name

            atomic_number = atomic_number or AtomicNum[element]
            mass = Mass[element]
            pmd_atom = pmd.Atom(atomic_number=atomic_number, name=atom.name,
                                mass=mass)
            pmd_atom.xx, pmd_atom.xy, pmd_atom.xz = atom.pos * 10  # Angstroms
            structure.add_atom(pmd_atom, resname=last_residue.name,
                               resnum=last_residue.idx)

            atom_mapping[atom] = pmd_atom

        structure.residues.claim()

        for atom1, atom2 in self.bonds():
            bond = pmd.Bond(atom_mapping[atom1], atom_mapping[atom2])
            structure.bonds.append(bond)

        box = self.boundingbox
        box_vector = np.empty(6)
        box_vector[3] = box_vector[4] = box_vector[5] = 90.0
        for dim, val in enumerate(self.periodicity):
            if val:
                box_vector[dim] = val * 10
            else:
                box_vector[dim] = box.lengths[dim] * 10 + 5
        structure.box = box_vector
        return structure

    def to_intermol(self, molecule_types=None):
        """Create an InterMol system from a Compound.

        Parameters
        ----------
        molecule_types : list or tuple of subclasses of Compound

        Returns
        -------
        intermol_system : intermol.system.System

        """
        from intermol.atom import Atom as InterMolAtom
        from intermol.molecule import Molecule
        from intermol.system import System
        import simtk.unit as u

        if isinstance(molecule_types, list):
            molecule_types = tuple(molecule_types)
        elif molecule_types is None:
            molecule_types = (type(self),)
        intermol_system = System()

        last_molecule_compound = None
        for atom_index, atom in enumerate(self.particles()):
            for parent in atom.ancestors():
                # Don't want inheritance via isinstance().
                if type(parent) in molecule_types:
                    # Check if we have encountered this molecule type before.
                    if parent.name not in intermol_system.molecule_types:
                        self._add_intermol_molecule_type(intermol_system, parent)
                    if parent != last_molecule_compound:
                        last_molecule_compound = parent
                        last_molecule = Molecule(name=parent.name)
                        intermol_system.add_molecule(last_molecule)
                    break
            else:
                # Should never happen if molecule_types only contains type(self)
                raise ValueError('Found an atom {} that is not part of any of '
                                 'the specified molecule types {}'.format(atom, molecule_types))

            # Add the actual intermol atoms.
            intermol_atom = InterMolAtom(atom_index + 1, name=atom.name,
                                         residue_index=1, residue_name='RES')
            intermol_atom.position = atom.pos * u.nanometers
            last_molecule.add_atom(intermol_atom)
        return intermol_system

    @staticmethod
    def _add_intermol_molecule_type(intermol_system, parent):
        """Create a molecule type for the parent and add bonds. """
        from intermol.moleculetype import MoleculeType
        from intermol.forces.bond import Bond as InterMolBond

        molecule_type = MoleculeType(name=parent.name)
        intermol_system.add_molecule_type(molecule_type)

        for index, parent_atom in enumerate(parent.particles()):
            parent_atom.index = index + 1

        for atom1, atom2 in parent.bonds():
            intermol_bond = InterMolBond(atom1.index, atom2.index)
            molecule_type.bonds.add(intermol_bond)

    def __getitem__(self, selection):
        if isinstance(selection, integer_types):
            return list(self.particles())[selection]
        if isinstance(selection, string_types):
            return self.labels.get(selection)

    def __repr__(self):
        descr = list('<')
        descr.append(self.name + ' ')

        if self.children:
            descr.append('{:d} particles, '.format(self.n_particles))
            if any(self.periodicity):
                descr.append('periodicity: {}, '.format(self.periodicity))
            else:
                descr.append('non-periodic, ')
        else:
            descr.append('pos=({: .4f},{: .4f},{: .4f}), '.format(*self.pos))

        descr.append('{:d} bonds, '.format(self.n_bonds))

        descr.append('id: {}>'.format(id(self)))
        return ''.join(descr)

    def __setattr__(self, attr, value):
        if attr == 'rigid_id' and 'children' in self.__dict__ and self.children:
            raise AttributeError("{} is immutable for Compounds that are not "
                                     "at the bottom of the containment hierarchy."
                                     "".format(attr))
        else:
            super(Compound, self).__setattr__(attr, value)

    def _clone(self, clone_of=None, root_container=None):
        """A faster alternative to deepcopying.

        Does not resolve circular dependencies. This should be safe provided
        you never try to add the top of a Compound hierarchy to a
        sub-Compound. Clones compound hierarchy only, not the bonds.
        """
        if root_container is None:
            root_container = self
        if clone_of is None:
            clone_of = dict()

        # If this compound has already been cloned, return that.
        if self in clone_of:
            return clone_of[self]

        # Otherwise we make a new clone.
        cls = self.__class__
        newone = cls.__new__(cls)

        # Remember that we're cloning the new one of self.
        clone_of[self] = newone

        newone.name = deepcopy(self.name)
        newone.periodicity = deepcopy(self.periodicity)
        newone._pos = deepcopy(self._pos)
        newone.charge = deepcopy(self.charge)
        newone.port_particle = deepcopy(self.port_particle)
        newone.rigid_id = deepcopy(self.rigid_id)
        if hasattr(self, 'index'):
            newone.index = deepcopy(self.index)

        if self.children is None:
            newone.children = None
        else:
            newone.children = OrderedSet()
        # Parent should be None initially.
        newone.parent = None
        newone.labels = OrderedDict()
        newone.referrers = set()
        newone.bond_graph = None

        # Add children to clone.
        if self.children:
            for child in self.children:
                newchild = child._clone(clone_of, root_container)
                newone.children.add(newchild)
                newchild.parent = newone

        # Copy labels, except bonds with atoms outside the hierarchy.
        if self.labels:
            for label, compound in self.labels.items():
                if not isinstance(compound, list):
                    newone.labels[label] = compound._clone(clone_of, root_container)
                    compound.referrers.add(clone_of[compound])
                else:
                    # compound is a list of compounds, so we create an empty
                    # list, and add the clones of the original list elements.
                    newone.labels[label] = []
                    for subpart in compound:
                        newone.labels[label].append(subpart._clone(clone_of, root_container))
                        # Referrers must have been handled already, or the will be handled

        return newone

    def _clone_bonds(self, clone_of=None):
        newone = clone_of[self]
        for c1, c2 in self.bonds():
            newone.add_bond((clone_of[c1], clone_of[c2]))


Particle = Compound<|MERGE_RESOLUTION|>--- conflicted
+++ resolved
@@ -28,13 +28,8 @@
 from mbuild.coordinate_transform import _translate, _rotate
 
 def load(filename, relative_to_module=None, compound=None, coords_only=False,
-<<<<<<< HEAD
          rigid=False, **kwargs):
     """Load a file into an mbuild compound.
-=======
-         **kwargs):
-    """Load a file into an mBuild Compound.
->>>>>>> 727e048b
 
     Files are read using the MDTraj package. Please refer to http://mdtraj.org/
     1.8.0/load_functions.html for supported formats.
