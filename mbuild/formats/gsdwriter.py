--- conflicted
+++ resolved
@@ -14,28 +14,17 @@
 __all__ = ['write_gsd']
 
 
-<<<<<<< HEAD
 def write_gsd(structure, filename, ref_distance=1.0, ref_mass=1.0, 
               ref_energy=1.0, rigid_bodies=None):
     """Output a GSD file (HOOMD v2 default data format).
-    
-=======
-def write_gsd(structure, filename, ref_distance=1.0, ref_mass=1.0,
-              ref_energy=1.0):
-    """Output a GSD file (HOOMD default data format).
-
->>>>>>> 2c1936ac
+
     Parameters
     ----------
     structure : parmed.Structure
         ParmEd Structure object
     filename : str
         Path of the output file.
-<<<<<<< HEAD
     ref_distance : float, optional, default=1.0
-=======
-    ref_distance : float, default=1.0
->>>>>>> 2c1936ac
         Reference distance for conversion to reduced units
     ref_mass : float, optional, default=1.0
         Reference mass for conversion to reduced units
@@ -60,24 +49,6 @@
 
     xyz = np.array([[atom.xx, atom.xy, atom.xz] for atom in structure.atoms])
 
-<<<<<<< HEAD
-=======
-    box = Box(lengths=np.array([structure.box[0], structure.box[1], structure.box[2]]))
-    # Center box at origin and remap coordinates into box
-    box.lengths *= 10.0
-    box.maxs *= 10.0
-    box.mins *= 10.0
-    box_init = deepcopy(box)
-    box.mins = np.array([-d/2 for d in box_init.lengths])
-    box.maxs = np.array([d/2 for d in box_init.lengths])
-    shift = [box_init.maxs[i] - max for i, max in enumerate(box.maxs)]
-    for i, pos in enumerate(xyz):
-        for j, coord in enumerate(pos):
-            xyz[i, j] -= shift[j]
-            rep = floor((xyz[i, j]-box.mins[j]) / box.lengths[j])
-            xyz[i, j] -= (rep * box.lengths[j])
-
->>>>>>> 2c1936ac
     gsd_file = gsd.hoomd.Snapshot()
 
     gsd_file.configuration.step = 0
@@ -128,72 +99,9 @@
     charge_factor = (4.0*np.pi*e0*ref_distance*ref_energy)**0.5
     gsd_file.particles.charge = charges / charge_factor
 
-<<<<<<< HEAD
     if rigid_bodies:
         rigid_bodies = [-1 if body is None else body for body in rigid_bodies]
     gsd_file.particles.body = rigid_bodies
-=======
-    bonds = [[bond.atom1.idx, bond.atom2.idx] for bond in structure.bonds]
-    if bonds:
-        bonds = np.asarray(bonds)
-        gsd_file.bonds.N = len(bonds)
-        if len(structure.bond_types) == 0:
-            bond_types = np.zeros(len(bonds),dtype=int)
-            gsd_file.bonds.types = ['0']
-        else:
-            unique_bond_types = dict(enumerate(OrderedSet([(round(bond.type.k,3),
-                                                            round(bond.type.req,3)) for bond in structure.bonds])))
-            unique_bond_types = OrderedDict([(y,x) for x,y in unique_bond_types.items()])
-            bond_types = [unique_bond_types[(round(bond.type.k,3),
-                                             round(bond.type.req,3))] for bond in structure.bonds]
-            gsd_file.bonds.types = [str(y) for x,y in unique_bond_types.items()]
-        gsd_file.bonds.typeid = bond_types
-        gsd_file.bonds.group = bonds
-
-    angles = [[angle.atom1.idx,
-               angle.atom2.idx,
-               angle.atom3.idx] for angle in structure.angles]
-    if angles:
-        angles = np.asarray(angles)
-        gsd_file.angles.N = len(angles)
-        unique_angle_types = dict(enumerate(OrderedSet([(round(angle.type.k,3),
-                                                         round(angle.type.theteq,3)) for angle in structure.angles])))
-        unique_angle_types = OrderedDict([(y,x) for x,y in unique_angle_types.items()])
-        angle_types = [unique_angle_types[(round(angle.type.k,3),
-                                           round(angle.type.theteq,3))] for angle in structure.angles]
-        gsd_file.angles.types = [str(y) for x,y in unique_angle_types.items()]
-        gsd_file.angles.typeid = angle_types
-        gsd_file.angles.group = angles
-
-    dihedrals = [[dihedral.atom1.idx,
-                  dihedral.atom2.idx,
-                  dihedral.atom3.idx,
-                  dihedral.atom4.idx] for dihedral in structure.rb_torsions]
-    if dihedrals:
-        dihedrals = np.asarray(dihedrals)
-        gsd_file.dihedrals.N = len(dihedrals)
-
-        unique_dihedral_types = dict(enumerate(OrderedSet([(round(dihedral.type.c0,3),
-                                                    round(dihedral.type.c1,3),
-                                                    round(dihedral.type.c2,3),
-                                                    round(dihedral.type.c3,3),
-                                                    round(dihedral.type.c4,3),
-                                                    round(dihedral.type.c5,3),
-                                                    round(dihedral.type.scee,1),
-                                                    round(dihedral.type.scnb,1)) for dihedral in structure.rb_torsions])))
-        unique_dihedral_types = OrderedDict([(y,x) for x,y in unique_dihedral_types.items()])
-        dihedral_types = [unique_dihedral_types[(round(dihedral.type.c0,3),
-                                                 round(dihedral.type.c1,3),
-                                                 round(dihedral.type.c2,3),
-                                                 round(dihedral.type.c3,3),
-                                                 round(dihedral.type.c4,3),
-                                                 round(dihedral.type.c5,3),
-                                                 round(dihedral.type.scee,1),
-                                                 round(dihedral.type.scnb,1))] for dihedral in structure.rb_torsions]
-        gsd_file.dihedrals.types = [str(y) for x,y in unique_dihedral_types.items()]
-        gsd_file.dihedrals.typeid = dihedral_types
-        gsd_file.dihedrals.group = dihedrals
->>>>>>> 2c1936ac
 
 def _write_bond_information(gsd_file, structure):
     """Write the bonds in the system.
