"""mBuild: a hierarchical, component based molecule builder."""

from mbuild.box import Box
from mbuild.coarse_graining import coarse_grain
from mbuild.compound import *
from mbuild.conversion import load
from mbuild.coordinate_transform import *
from mbuild.lattice import Lattice
from mbuild.packing import *
from mbuild.pattern import *
from mbuild.port import Port
<<<<<<< HEAD
#from mbuild.react import Reaction, Reactant, load_reactant
=======
from mbuild.react import Reactant, Reaction, load_reactant
>>>>>>> c2cb982c
from mbuild.recipes import recipes

__version__ = "0.17.1"<|MERGE_RESOLUTION|>--- conflicted
+++ resolved
@@ -9,11 +9,7 @@
 from mbuild.packing import *
 from mbuild.pattern import *
 from mbuild.port import Port
-<<<<<<< HEAD
-#from mbuild.react import Reaction, Reactant, load_reactant
-=======
 from mbuild.react import Reactant, Reaction, load_reactant
->>>>>>> c2cb982c
 from mbuild.recipes import recipes
 
 __version__ = "0.17.1"