--- conflicted
+++ resolved
@@ -2,13 +2,9 @@
 
 import mbuild as mb
 from mbuild import Compound, Port
-<<<<<<< HEAD
 
 # TODO: Make a simple library for testing
-# from mbuild.react.library import react_library
-=======
 # from mbuild.library.react import react_library
->>>>>>> 93b1e4b8
 
 
 def load_reactant(string, name=None):
@@ -53,12 +49,12 @@
         """"""
         # TODO: Make this a dict?
         sites = []
-        sites dict()
+        #sites dict()
         for p in self.particles():
             if p.element.atomic_number == 1:
                 continue
             if p.reactive and p.reaction_type == reaction_type:
-                sites[p] = dict("port":)
+                #sites[p] = dict("port":)
                 sites.append(
                     [p]
                     + [
@@ -84,12 +80,8 @@
             )
         self._reactive = True
         self.reaction_type = reaction_type
-<<<<<<< HEAD
         h_bonds = []
-=======
-        h_bonds = [] 
         # Set all directly bonded hydrogens to reactive as well
->>>>>>> 93b1e4b8
         for p in self.direct_bonds():
             if p.element.atomic_number == 1:
                 p._reactive = True
